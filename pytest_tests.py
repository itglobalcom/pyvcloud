#!/usr/bin/env python3

import asyncio
import json
import uuid

import pytest
import requests
from envparse import env
from lxml import etree

from pyvcloud.vcd.client import BasicLoginCredentials
from pyvcloud.vcd.client import Client, \
    NetworkAdapterType, VCLOUD_STATUS_MAP, AddFirewallRuleAction
from pyvcloud.vcd.client import EntityType
from pyvcloud.vcd.firewall_rule import FirewallRule
from pyvcloud.vcd.ipsec_vpn import IpsecVpn
from pyvcloud.vcd.nat_rule import NatRule
from pyvcloud.vcd.gateway import Gateway
from pyvcloud.vcd.org import Org
from pyvcloud.vcd.platform import Platform
from pyvcloud.vcd.vapp import VApp, RelationType
from pyvcloud.vcd.vdc import VDC
from pyvcloud.vcd.vm import VM
from pyvcloud.vcd.utils import tag


env.read_envfile()

CREDS = dict(
    host = env('host'),
    org = env('org'),
    user = env('user'),
    password = env('password'),
    vdc_name = env('vdc_name'),
)

# Disable warnings from self-signed certificates.
requests.packages.urllib3.disable_warnings()


@pytest.fixture()
async def client():
    cli = Client(
        env('host'),
        api_version='31.0',
        verify_ssl_certs=False,
        log_file=None,
        log_requests=False,
        log_headers=False,
        log_bodies=False
    )
    login_credentials = BasicLoginCredentials(
        env('user'),
        env('org'),
        env('password')
    )
    await cli.set_credentials(
        login_credentials
    )

    yield cli

    await cli.logout()


@pytest.fixture()
async def sys_admin_client():
    cli = Client(
        env('host'),
        api_version='31.0',
        verify_ssl_certs=False,
        log_file=None,
        log_requests=False,
        log_headers=False,
        log_bodies=False
    )
    login_credentials = BasicLoginCredentials(
        env('sys_admin_user'),
        # env('org'),
        'System',
        env('sys_admin_password')
    )
    await cli.set_credentials(
        login_credentials
    )

    yield cli

    await cli.logout()


@pytest.fixture()
async def org(client):
    org_resource = await client.get_org()
    org_inst = Org(client, resource=org_resource)
    yield org_inst


@pytest.fixture()
async def vdc(org):
    vdc_resource = await org.get_vdc(env('vdc_name'))
    vdc_inst = VDC(org.client, resource=vdc_resource)
    yield vdc_inst


@pytest.fixture()
async def vdc2(org):
    vdc_resource = await org.get_vdc(env('vdc_name2'))
    vdc_inst = VDC(org.client, resource=vdc_resource)
    yield vdc_inst


@pytest.mark.asyncio()
async def test_get_vdc_all(org):
    ls = []
    async for vdc in org.get_vdc_all():
        ls.append(vdc)
    assert len(ls)
    l = ls[0]
    for key in (
        'href',
        'name',
        'id',
    ):
        assert key in l



@pytest.fixture()
async def vapp(vdc, client):
    name = uuid.uuid4().hex[:5]
    await vdc.instantiate_vapp(
        name,
        env('catalog'),
        env('template_name'),
        storage_profile_id=env('storage_profile_id'),
    )

    await vdc.reload()
    vapp_xml = await vdc.get_vapp(name)
    vapp = VApp(vdc.client, name=name, resource=vapp_xml)

    yield vapp

    await asyncio.sleep(1.0)

    try:
        await vdc.reload()
    except:
        vdc = VDC(client, resource=vdc.resource)  # Hack for "server disconnected" bug
        await vdc.reload()
    await vdc.delete_vapp_by_id(vapp.id, force=True)


@pytest.fixture()
async def vapp_test(vdc):
    vapp_xml = await vdc.get_vapp_by_id('urn:vcloud:vapp:9508d5e3-14bf-4e8f-9a02-0f4c72ceca6f')
    vapp = VApp(vdc.client, resource=vapp_xml)

    yield vapp

    await asyncio.sleep(1.0)
    await vdc.reload()
    await vapp.reload()

    # await vdc.delete_vapp_by_id(vapp.id, force=True)


@pytest.fixture()
async def vapp_off(vdc):
    name = uuid.uuid4().hex[:5]
    await vdc.instantiate_vapp(
        name,
        env('catalog'),
        env('template_name'),
        storage_profile_id=env('storage_profile_id'),
        deploy=False,
        power_on=False,
    )

    await vdc.reload()
    vapp_xml = await vdc.get_vapp(name)
    vapp = VApp(vdc.client, name=name, resource=vapp_xml)

    yield vapp

    await vdc.reload()
    await asyncio.sleep(1.0)
    await vapp.reload()
    await vdc.delete_vapp(vapp.name, force=True)


@pytest.fixture
async def template(vapp, vdc):
    org = Org(
        vapp.client,
        resource=(
            await vapp.client.get_org()
        )
    )
    template_name = uuid.uuid4().hex[:10]
    catalog_resource = await org.get_catalog(env('catalog'))
    await org.capture_vapp(
        catalog_resource,
        vapp.href,
        template_name,
        'Test template'
    )

    yield template_name

    await vdc.reload()
    href = await vdc.get_resource_href(
        template_name,
        entity_type=EntityType.VAPP_TEMPLATE
    )
    await vapp.client.delete_resource(href, force=True)


@pytest.mark.asyncio
async def test_create_delete_template(vapp):
    org = Org(
        vapp.client,
        resource=(
            await vapp.client.get_org()
        )
    )
    catalog_resource = await org.get_catalog(env('catalog'))
    template_name = uuid.uuid4().hex[:10]
    template_id = await org.capture_vapp(
        catalog_resource,
        vapp.href,
        template_name,
        ''
    )

    await org.reload()
    try:
        item = await org.get_catalog_item('Test', template_name)
        assert item is not None
        assert item.get('id') == template_id
    finally:
        await org.delete_catalog_item_by_id('Test', template_id)


@pytest.mark.asyncio
async def test_suspend_on_off(vapp):
    # await asyncio.sleep(1)
    await vapp.reload()
    await vapp._perform_power_operation(
        rel=RelationType.POWER_SUSPEND, operation_name='power suspend')
    await vapp.reload()
    assert VCLOUD_STATUS_MAP[await vapp.get_power_state()] == 'Suspended'

    await vapp._perform_power_operation(
        rel=RelationType.DISCARD_SUSPENDED_STATE, operation_name='discard suspend')
    await vapp.reload()
    assert VCLOUD_STATUS_MAP[await vapp.get_power_state()] in (
        'Powered off',
        'Powered on'
    )


@pytest.mark.asyncio
async def test_create_delete_getlist_vapp(vapp, vdc):
    vapps = await vdc.list_resources(EntityType.VAPP)
    apps = set([vapp['name'] for vapp in vapps])
    assert vapp.name in apps


@pytest.mark.skip
@pytest.mark.asyncio
async def test_poweroff_shutdown(vapp):
    assert VCLOUD_STATUS_MAP[await vapp.get_power_state()] == 'Powered on'
    await vapp.reload()
    await vapp.power_off()
    await vapp.reload()
    assert VCLOUD_STATUS_MAP[await vapp.get_power_state()] == 'Powered off'

    await vapp.power_on()
    await vapp.reload()
    assert VCLOUD_STATUS_MAP[await vapp.get_power_state()] == 'Powered on'

    await vapp.shutdown()
    await vapp.reload()
    await asyncio.sleep(5)
    assert VCLOUD_STATUS_MAP[await vapp.get_power_state()] == 'Powered off'


# @pytest.mark.asyncio
# async def test_get_vm_by_href(vapp, vdc):
#     vm_resource = await vapp.get_vm()
#     vm_resource2 = await vdc.get_vm_by_href(vm_resource.get('href'))
#     assert vm_resource2 is not None


@pytest.mark.asyncio
async def test_vm_change_storage_policy(vapp, vdc):
    storage_profile = env('storage_profile_2')
    vm_resource = await vapp.get_vm()
    vm = VM(vapp.client, resource=vm_resource)
    storage_profile_href = (
        await vdc.get_storage_profile(env('storage_profile_2'))
    ).get('href')

    await vm.update_general_setting(storage_policy_href=storage_profile_href)

    await vm.reload()
    assert (await vm.get_storage_profile()) == storage_profile


@pytest.mark.asyncio
async def test_vm_disk(vapp, vdc):
    vm_resource = await vapp.get_vm()
    vm = VM(vapp.client, resource=vm_resource)
    storage_profile_xml = await vdc.get_storage_profile(env('storage_profile'))
    storage_profile_id = storage_profile_xml.get('id')

    disk_id = await vm.add_disk(
        'test_add_disk',
        300,
        env('storage_profile_id'),
        '6',
        'VirtualSCSI'
    )
    try:
        disk = await vm.get_disk(disk_id)
        assert disk is not None
        disk_resource_list = await vm.get_disks()
        for disk_resource in disk_resource_list:
            if getattr(
                    disk_resource,
                    tag('rasd')('InstanceID')
            ).text == getattr(
                disk,
                tag('rasd')('InstanceID')
            ).text:
                break
        else:
            raise Exception(f'No new disk with id {disk_id} in disk list')

        assert int(
            getattr(
                disk,
                tag('rasd')('HostResource')
            ).get(
                tag('vcloud')('capacity')
            )
        ) == 300

        await vm.modify_disk(disk_id,
                             size=1024)
        disk_resource = await vm.get_disk(disk_id)
        assert int(
            getattr(
                disk_resource,
                tag('rasd')('HostResource')
            ).get(
                tag('vcloud')('capacity')
            )
        ) == 1024
        storage_profile_href = disk_resource[
            tag('rasd')('HostResource')
        ].get(tag('vcloud')('storageProfileHref'))
        resource = await vapp.client.get_resource(storage_profile_href)
        storage_profile_id = resource.get('id')
        assert storage_profile_id.startswith('urn:')

        # Change storage profile
        # storage_policy_id_2 = 'urn:vcloud:vdcstorageProfile:d8086067-c5c0-44fb-9a33-83a18bf48be3'
        storage_profile_2_xml = await vdc.get_storage_profile(env('storage_profile'))
        storage_policy_href_2 = storage_profile_2_xml.get('href')
        await vm.modify_disk(disk_id, storage_policy_href=storage_policy_href_2)
        await vm.reload()
        disk_resource = await vm.get_disk(disk_id)
        storage_profile_href = disk_resource[
            tag('rasd')('HostResource')
        ].get(tag('vcloud')('storageProfileHref'))
        assert storage_profile_href == storage_policy_href_2
    finally:
        await vm.delete_disk(disk_id)


@pytest.mark.asyncio
async def test_add_resources(vapp, vdc):
    await vapp.reload()

    await vapp.power_off()
    await vdc.reload()
    for vm_xml in await vapp.get_all_vms():
        vm = VM(vdc.client, resource=vm_xml)

        # Modify memory
        await vm.modify_memory(2024)

        await vm.reload()
        mem = await vm.get_memory()
        assert mem == 2024

        await vm.modify_memory(1024)
        await vm.reload()
        mem = await vm.get_memory()
        assert mem == 1024

        # Modify CPU
        await vm.modify_cpu(4, 2)

        await vm.reload()
        result = await vm.get_cpus()
        assert result['num_cpus'] == 4
        assert result['num_cores_per_socket'] == 2

        # Create a disk
        disk_id = await vdc.create_disk(
            name='TestName',
            size=1024 * 1024 * 50,  # 50 MB
            description='Test description'
        )
        await vdc.reload()
        try:
            disk = await vdc.get_disk(disk_id=disk_id)

            assert disk.get('name') == 'TestName'
            assert int(disk.get('size')) == 1024 * 1024 * 50
            assert disk.Description == 'Test description'

            # Attach disk
            await vapp.attach_disk_to_vm(disk_href=disk.get('href'),
                                            vm_name=vm_xml.get('name'))

            # Detach disk
            await vapp.detach_disk_from_vm(disk_href=disk.get('href'),
                                            vm_name=vm_xml.get('name'))

            # Update disk
            await vdc.update_disk(
                disk_id=disk_id,
                new_name='New name',
                new_size=str(1024 * 1024 * 100),  # 100 MB
                new_description='New description',
            )

            disk = await vdc.get_disk(disk_id=disk_id)

            assert disk.get('id') == disk_id
            assert disk.get('name') == 'New name'
            assert int(disk.get('size')) == 1024 * 1024 * 100
            assert disk.Description == 'New description'
        finally:
            # Delete disk
            await vdc.delete_disk(disk_id=disk_id)


@pytest.mark.asyncio
async def test_snapshot(vapp, vdc):
    await vapp.reload()

    await vapp.power_off()
    await vdc.reload()

    for vm_xml in await vapp.get_all_vms():
        vm = VM(vdc.client, resource=vm_xml)

        # Create snapshot
        await vm.snapshot_create(name='TestSnapshot')

        # Check is there a snapshot
        await vm.reload()
        assert len((await vm.get_resource()).SnapshotSection.Snapshot)

        # Revert to current shapshot
        await vm.reload()
        await vm.snapshot_revert_to_current()

        # Remove all shapshot
        await vm.reload()
        await vm.snapshot_remove_all()


@pytest.mark.asyncio
async def test_status(vapp_off):
    assert await vapp_off.is_powered_off() == True
    assert await vapp_off.is_powered_on() == False
    assert await vapp_off.is_suspended() == False
    assert await vapp_off.is_deployed() == False

    await vapp_off.deploy(True)

    await vapp_off.reload()
    assert (await vapp_off.get_resource()).get('deployed') == 'true'
    assert await vapp_off.is_powered_on() == True

    await vapp_off.reload()
    await vapp_off.undeploy('powerOff')

    await vapp_off.reload()
    assert (await vapp_off.get_resource()).get('deployed') == 'false'

    assert await vapp_off.is_powered_off() == True
    assert await vapp_off.is_powered_on() == False
    assert await vapp_off.is_suspended() == False


@pytest.mark.asyncio
async def test_change_name(vapp_off):
    name = 'testChangeName'

    await vapp_off.edit_name_and_description(name)

    await vapp_off.reload()
    assert vapp_off.name == name


@pytest.mark.asyncio
async def test_vm_change_name(vapp):
    vm_resource = await vapp.get_vm()
    vm = VM(vapp.client, resource=vm_resource)
    await vm.change_name('new_test_name2')
    await vm.reload()
    vm_resource = await vm.get_resource()
    assert vm_resource.get('name') == 'new_test_name2'


@pytest.mark.asyncio
async def test_get_vdc_list(org):
    l = org.list_vdcs()
    l = list(map(lambda xml: VDC(org.client, resource=xml), l))
    assert env('vdc_name') in (vdc.name for vdc in l)


@pytest.mark.asyncio
async def test_template(template, vdc):
    await vdc.reload()
    assert sum([
        dic['name'] == template for dic in await vdc.list_resources(
            EntityType.VAPP_TEMPLATE
        )
    ]) == 1


@pytest.mark.asyncio
async def test_vm_network(vapp_off, vdc):
    """
    Test create, connect and remove network connection.
    """
    test_network_name = env('test_network_name')

    # Connect vapp to network
    networks = await vapp_off.get_all_networks()
    network_name_list = []
    for network in networks:
        network_name_list.append(
            network.get(tag('ovf')('name'))
        )
    if test_network_name not in network_name_list:
        await vapp_off.connect_org_vdc_network(test_network_name)

    # Get current vm
    vm_resource = await vapp_off.get_vm()
    vm = VM(vapp_off.client, resource=vm_resource)

    # Add a nic
    idx = await vm.add_nic(
        NetworkAdapterType.VMXNET3.value,
        True,
        True,
        test_network_name,
        'DHCP',
        ''
    )
    await vm.reload()
    try:
        # Check nic in VM
        assert test_network_name in [dic['network'] for dic in await vm.list_nics()]
    finally:
        await vm.reload()

    # Add a nic
    idx2 = await vm.add_nic(
        NetworkAdapterType.VMXNET3.value,
        False,
        True,
        test_network_name,
        'DHCP',
        ''
    )
    await vm.reload()
    try:
        # Check nic in VM
        assert test_network_name in [dic['network'] for dic in await vm.list_nics()]
    finally:
        await vm.reload()
        await vm.delete_nic(idx)
        await vm.delete_nic(idx2)


@pytest.mark.asyncio
async def test_get_vapp_by_id(vapp, vdc):
    vapp_name = vapp.name
    vapp_id = vapp.id
    vapp_resource = await vdc.get_vapp_by_id(vapp_id)
    vapp = VApp(vapp.client, resource=vapp_resource)
    assert vapp_name == vapp.name


@pytest.mark.asyncio
async def test_vm_product_section(vdc, vapp):
    vm_resource = await vapp.get_vm()
    vm = VM(vdc.client, resource=vm_resource)
    await vm.del_product_section(('tag1', 'tag2'))
    try:
        d = await vm.get_product_section(('tag1', 'tag2'))
        assert d == {}
        await vm.add_product_section(tag1='test1')
        await vm.add_product_section(tag2='test2')
        result = await vm.get_product_section(('tag1', 'tag2'))
        assert result == {
            'tag1': 'test1',
            'tag2': 'test2'
        }
        await vm.modify_product_section(tag1='test11', tag3='test3')
        result = await vm.get_product_section(('tag1', 'tag2', 'tag3', 'tag4'))
        assert result == {
            'tag1': 'test11',
            'tag2': 'test2',
            'tag3': 'test3',
        }
    finally:
        await vm.del_product_section(('tag1', 'tag2', 'tag3'))
    result = await vm.get_product_section(('tag1', 'tag2'))
    assert result == {}


@pytest.mark.asyncio
async def test_guest_customization_section(vapp):
    vm_resource = await vapp.get_vm()
    vm = VM(vapp.client, resource=vm_resource)
    guest_xml_old = await vm.get_guest_customization_section()
    for field_name in ('VirtualMachineId', 'ComputerName'):
        assert hasattr(guest_xml_old, field_name)
    await vm.set_guest_customization_section(
        Enabled=True,
        AdminPassword='1234567890',
        AdminPasswordAuto=False,
        AdminPasswordEnabled=True,
        # JoinDomainEnabled=True,
        # UseOrgSettings=False,
        ComputerName='TestComputer5',
        # ChangeSid=None,
        # ResetPasswordRequired=None,
        # AdminAutoLogonCount=None,
        # AdminAutoLogonEnabled=None,
        # AdminPasswordAuto=None,
        # AdminPasswordEnabled=None,
        # UseOrgSettings=None,
        # JoinDomainEnabled=None,
        # VirtualMachineId=None,
    )
    await vm.reload()
    guest_xml_new = await vm.get_guest_customization_section()
    assert guest_xml_new.AdminPassword.text == '1234567890'
    assert guest_xml_new.ComputerName.text == 'TestComputer5'
    for field_name in ('VirtualMachineId',):
        assert getattr(
            guest_xml_old, field_name
        ).text == getattr(
            guest_xml_new, field_name
        ).text


@pytest.mark.skip
@pytest.mark.asyncio
async def test_copy_vm(vapp, vdc, vdc2):
    test_new_name = 'TestCloneVapp2'
    await vdc2.create_vapp(test_new_name)
    try:
        vm_resource = await vapp.get_vm()
        vm = VM(vapp.client, resource=vm_resource)
        # await vm.power_off()
        await vapp.power_off()
        await vapp.reload()
        await vm.reload()
        await vm.copy_to(vapp.name, test_new_name, vm_resource.get('name'))
        await vdc2.reload()
        vapp_resource = await vdc2.get_vapp(test_new_name)
        vapp = VApp(vapp.client, resource=vapp_resource)
        vm_resource_new = await vapp.get_vm()
        assert vm_resource.get('name') == vm_resource_new.get('name')

        await vm.power_on()
    finally:
        await vdc2.reload()
        await vdc2.delete_vapp(test_new_name, force=True)


@pytest.mark.asyncio
@pytest.mark.parametrize('deploy,powered_on',
                         (
                                 (False, False),
                                 (False, True),
                                 (True, False),
                                 (True, True),
                         ))
async def test_clone_vapp(vapp, vdc2, deploy, powered_on):
    assert (await vapp.get_resource()).get('status') == '4'
    if not powered_on:
        await vapp.power_off()
        await vapp.reload()
    test_new_name = 'TestCloneVapp2'
    clone_vapp_id = await vapp.clone(
        test_new_name,
        vdc2.href,
        deploy=deploy,
        power_on=False,
        linked_clone=False,
    )
    await vdc2.reload()
    try:
        vm_resource = await vapp.get_vm()
        clone_vapp_resource = await vdc2.get_vapp_by_id(clone_vapp_id)
        clone_vapp = VApp(vapp.client, resource=clone_vapp_resource)
        clone_vm_resource = await clone_vapp.get_vm()

        assert vm_resource.get('name') == clone_vm_resource.get('name')
        assert clone_vapp_resource.get('deployed') == 'false'
        assert await clone_vapp.is_powered_on() == False
        assert await clone_vapp.is_suspended() == powered_on

        if await clone_vapp.is_suspended():
            await clone_vapp.discard_suspended_state_vapp()
        await clone_vapp.reload()
        assert (await clone_vapp.get_resource()).get('status') == '8'
    finally:
        await vdc2.delete_vapp_by_id(clone_vapp_id)


@pytest.mark.asyncio
async def test_catalogs(org):
    catalogs = await org.list_catalogs()
    for catalog in catalogs:
        assert 'isShared' in catalog
        assert 'name' in catalog
        assert 'id' in catalog


@pytest.mark.asyncio
async def test_networks(vdc):
    networks = await vdc.list_orgvdc_network_resources()
    for network in networks:
        assert network.get('id') is not None
        assert network.get('name') is not None


@pytest.mark.asyncio
async def test_template_without_networks(vdc):
    vapp_id = await vdc.instantiate_vapp(
        'TestTemplateWithoutNetwork',
        env('catalog'),
        env('template_name'),
        storage_profile_id=env('storage_profile_id'),
    )
    try:
        await vdc.reload()
        vapp_resource = await vdc.get_vapp_by_id(vapp_id)
        vapp = VApp(vdc.client, resource=vapp_resource)
        vm_resource = await vapp.get_vm()
        vm = VM(client, resource=vm_resource)
        nics = await vm.list_nics()
        nics = [nic for nic in nics if nic['connected'] == True]
        assert len(nics) == 0
    finally:
        await vdc.delete_vapp_by_id(vapp_id, True)


@pytest.mark.asyncio
async def test_get_media(vapp):
    vm_resource = await vapp.get_vm()
    vm = VM(vapp.client, resource=vm_resource)
    _ = await vm.get_medias()


@pytest.mark.asyncio
async def test_mks_ticket(vapp):
    vm_resource = await vapp.get_vm()
    vm = VM(vapp.client, resource=vm_resource)
    dic = await vm.get_mks_ticket()
    assert isinstance(dic['host'], str)
    assert isinstance(dic['port'], str)
    assert isinstance(dic['vmx'], str)
    assert isinstance(dic['ticket'], str)


@pytest.mark.asyncio
async def test_ticket(vapp):
    vm_resource = await vapp.get_vm()
    vm = VM(vapp.client, resource=vm_resource)
    dic = await vm.get_mks_ticket()
    assert isinstance(dic['ticket'], str)


@pytest.mark.asyncio
async def test_vmtools_installed(vapp):
    vm_resource = await vapp.get_vm()
    vm = VM(vapp.client, resource=vm_resource)
    result = await vm.is_vmtools_installed()
    assert isinstance(result, bool)


@pytest.mark.asyncio
@pytest.mark.parametrize(
    'memory,cpu',
    (
            (False, False),
            (False, True),
            (True, False),
            (True, True),
    )
)
async def test_hot_add_enabled(vapp, memory, cpu):
    if await vapp.is_powered_on():
        await vapp.power_off()
    vm_resource = await vapp.get_vm()
    vm = VM(vapp.client, resource=vm_resource)
    await vm.set_hot_add_enabled(memory=memory, cpu=cpu)
    await vm.reload()
    result = await vm.get_hot_add_enabled()
    for field, value in zip(
            ('MemoryHotAddEnabled', 'CpuHotAddEnabled'),
            (memory, cpu),
    ):
        assert isinstance(result[field], bool)
        assert result[field] == value


@pytest.mark.asyncio
async def test_network_nat_routed(vdc, vapp):
    u = uuid.uuid4().hex
    CIDR = '193.168.0.1/8'
    network_name = f'test_network{u[:5]}'
    await vdc.create_routed_vdc_network(network_name, env('test_network_gateway'), CIDR)
    await vdc.reload()
    try:
        await vapp.connect_org_vdc_network(network_name)
        vm_resource = await vapp.get_vm()
        vm = VM(vapp.client, resource=vm_resource)
        await vm.add_nic(
            NetworkAdapterType.VMXNET3.value,
            False,
            True,
            network_name,
            'DHCP',
            None
        )
    finally:
        await vdc.delete_network(network_name, force=True)


@pytest.mark.asyncio
async def test_network_isolated(vdc, vapp):
    u = uuid.uuid4().hex
    CIDR = '192.168.0.1/24'
    network_name = f'test_network{u[:5]}'
    await vdc.create_isolated_vdc_network(network_name, CIDR)
    await vdc.reload()
    await vapp.reload()
    try:
        await vapp.connect_org_vdc_network(network_name)
        vm_resource = await vapp.get_vm()
        vm = VM(vapp.client, resource=vm_resource)
        await vm.add_nic(
            NetworkAdapterType.VMXNET3.value,
            False,
            True,
            network_name,
            'DHCP',
            None
        )
    finally:
        await vdc.delete_network(network_name, force=True)


@pytest.fixture
async def network(vdc):
    u = uuid.uuid4().hex
    CIDR = '192.168.0.1/24'
    network_name = f'test_network_{u[:5]}'
    await vdc.create_isolated_vdc_network(network_name, CIDR)

    yield vdc, network_name

    await vdc.reload()
    await vdc.delete_network(network_name, force=True)


@pytest.fixture
async def gateway(vdc, sys_admin_client):
    hash = uuid.uuid4().hex[:5]
    gateway_name = f'TestGateway_{hash}'
    vdc_resource = await vdc.get_resource()
    vdc = VDC(sys_admin_client, resource=vdc_resource)
    await vdc.create_gateway_api_version_31(
        gateway_name,
        external_networks=['NSX-Backbone'],
        should_create_as_advanced=False
    )
    await vdc.reload()
    resource = await vdc.get_gateway(gateway_name)

    gateway = Gateway(sys_admin_client, resource=resource)
    await gateway.reload()
    await gateway.convert_to_advanced()
    await gateway.reload()
    # gateway.client = client
    # await gateway.reload()

    yield gateway

    # await vdc.delete_gateway(gateway_name)


@pytest.fixture
async def dummy_gateway(vdc):
    # gateway_name = 'cloudmng-test-edge'
    gateway_name = 'TestGateway_b80f9'
    gateway_resource = await vdc.get_gateway(gateway_name)
    gateway = Gateway(vdc.client, resource=gateway_resource)
    yield gateway


<<<<<<< HEAD
# @pytest.mark.skip()
=======
@pytest.mark.skip(reason='SysAdmin test')
>>>>>>> 0d802e85
@pytest.mark.asyncio
async def test_gateway(gateway):
    await gateway.edit_rate_limits({'NSX-Backbone': [100, 100]})
    rate_limits = await gateway.list_rate_limits()
    assert rate_limits[0]['external_network'] == 'NSX-Backbone'
    assert rate_limits[0]['in_rate_limit'] == 100
    assert rate_limits[0]['out_rate_limit'] == 100
    assert isinstance(rate_limits[0]['ip_address'], str)
    await gateway.edit_rate_limits({'NSX-Backbone':[200, 300]})
    _dic = await gateway.list_configure_ip_settings()
    _ip_address = _dic[0]['ip_address'][0]
    _dic = _dic[0]
    await gateway.edit_config_ip_settings({
        _dic['external_network']:{
            f'{_dic["gateway"]}/{_dic["subnet_prefix_length"]}': {
                'subnet_range': f'{_ip_address}-{_ip_address}'
            }
        }
    })
    rate_limits = await gateway.list_rate_limits()
    assert rate_limits[0]['external_network'] == 'NSX-Backbone'
    assert rate_limits[0]['in_rate_limit'] == 200
    assert rate_limits[0]['out_rate_limit'] == 300
    assert isinstance(rate_limits[0]['ip_address'], str)
    assert isinstance(rate_limits[0]['interface_type'], str)
    # ip_settings = await gateway.list_configure_ip_settings()


@pytest.mark.parametrize(
    'action',
    (
        AddFirewallRuleAction.DENY.value,
        AddFirewallRuleAction.ACCEPT.value,
    )
)
@pytest.mark.parametrize(
    'enabled, log_default_action',
    (
        (False, False),
        (False, True),
        (True, False),
        (True, True),
    )
)
@pytest.mark.asyncio
async def test_firewall(dummy_gateway, enabled, action, log_default_action):
    possible_actions = {
        AddFirewallRuleAction.DENY.value,
        AddFirewallRuleAction.ACCEPT.value,
    }
    antiaction = list(possible_actions - {action})[0]

    gateway = dummy_gateway
    await gateway.reload()

    hash = uuid.uuid4().hex[:5]
    rule_name = f'TestFirewall-{hash}'
    await gateway.add_firewall_rule(
        rule_name,
        enabled=enabled,
        action=action,
        logging_enabled=log_default_action,
        source={'excude': False,'ipAddress': '8.8.8.8/29'},
        destination={'exculde': False, 'ipAddress': 'any'},
        application={'service': {'protocol': 'tcp', 'port': '8080', 'sourcePort': 'any'}},
    )
    await gateway.add_firewall_rule(
        rule_name + '_2',
        enabled=enabled,
        action=action,
        logging_enabled=log_default_action,
        source={'excude': False, 'ipAddress': '8.8.8.8/29'},
        destination={'exculde': False, 'ipAddress': 'any'},
        application={'service': {'protocol': 'icmp', 'port': 'any', 'sourcePort': 'any'}},
    )
    await gateway.reload()

    rules_for_delete = []
    rules = await gateway.get_firewall_rules()
    for resource in rules.firewallRules.firewallRule:
        if resource.name.text == rule_name:
            rule = FirewallRule(
                gateway.client,
                parent=await gateway.get_resource(),
                resource=resource
            )

            rules_for_delete.append(rule)

            await rule.update_firewall_rule_sequence(20)

    await gateway.reload()
    rules = await gateway.get_firewall_rules()

    for resource in rules.firewallRules.firewallRule:
        if resource.name.text == rule_name:
            assert json.loads(resource.enabled.text) == enabled
            assert resource.action.text == action.lower()
            assert json.loads(resource.loggingEnabled.text) == log_default_action
            assert json.loads(resource.source.exclude.text) == False
            assert resource.source.ipAddress.text == '8.8.8.8/29'
            assert json.loads(resource.destination.exclude.text) == False
            assert resource.destination.ipAddress.text == 'any'
            assert resource.application.service.protocol.text == 'tcp'
            assert resource.application.service.port.text == '8080'
            assert resource.application.service.sourcePort.text == 'any'
        elif resource.name.text == rule_name + '_2':
            assert json.loads(resource.enabled.text) == enabled
            assert resource.action.text == action.lower()
            assert json.loads(resource.loggingEnabled.text) == log_default_action
            assert json.loads(resource.source.exclude.text) == False
            assert resource.source.ipAddress.text == '8.8.8.8/29'
            assert json.loads(resource.destination.exclude.text) == False
            assert resource.destination.ipAddress.text == 'any'
            assert resource.application.service.protocol.text == 'icmp'
            assert not hasattr(resource.application.service, 'port') \
                    or resource.application.service.port.text == 'any'
            assert not hasattr(resource.application.service, 'sourcePort') \
                    or resource.application.service.sourcePort.text == 'any'

            rule = FirewallRule(
                gateway.client,
                parent=await gateway.get_resource(),
                resource=resource
            )
            rules_for_delete.append(rule)

    # Check is order right: "Firewall..._2" - "Firewall..."
    rules = await gateway.get_firewall_rules()
    flag = False
    for resource in rules.firewallRules.firewallRule:
        if resource.name.text == rule_name:
            assert flag is True
        elif resource.name.text == rule_name + '_2':
            assert flag is False
            flag = True

    assert len(rules_for_delete) == 2, 'Not found exactly 2 rules'

    for i, rule in enumerate(rules_for_delete):
        # Edit & check
        # await rule.edit(new_name='New Firewall Rule Name', source_values=['192.168.10.10:ip'])
        if i == 0:
            await rule.delete_firewall_rule_source_destination('8.8.8.8/29', 'source')
            await rule.edit(new_name='New Firewall Rule Name', source_values=['any:ip'], action=antiaction)
            assert (await rule.list_firewall_rule_source_destination('source'))['ipAddress'] == ['any']
            assert (await rule.list_firewall_rule_source_destination('destination'))['ipAddress'] == ['any']
        elif i == 1:
            await rule.delete_firewall_rule_source_destination('8.8.8.8/29', 'source')
            await rule.edit(new_name='New Firewall Rule Name', source_values=['8.8.8.9/29:ip'], action=antiaction)
            assert (await rule.list_firewall_rule_source_destination('source'))['ipAddress'] == ['8.8.8.9/29']
            assert (await rule.list_firewall_rule_source_destination('destination'))['ipAddress'] == ['any']
        await rule._reload()
        assert (await rule._get_resource()).name.text == 'New Firewall Rule Name'
        assert (await rule._get_resource()).action.text == antiaction.lower()

        await rule.delete()


@pytest.mark.asyncio
async def test_vpn(gateway):
    hash = uuid.uuid4().hex[:5]
    vpn_name = f'TestVpn-{hash}'
    # gateway = dummy_gateway

    # Create
    await gateway.add_ipsec_vpn(
        name=vpn_name,
        peer_id=10,
        peer_ip_address='8.8.8.8',
        local_id=20,
        local_ip_address='46.243.181.109',
        local_subnet='10.10.10.0/24',
        peer_subnet='11.10.11.0/24',
        shared_secret_encrypted='123',
        encryption_protocol='AES',
        authentication_mode='PSK',
        description='Test description',
        is_enabled=True,
    )
    await gateway.reload()
    # Get
    resource_vpn = None
    try:
        for resource in await gateway.list_ipsec_vpn_resource():
            if resource.name == vpn_name:
                assert resource.localIp == '46.243.181.109'
                assert resource.peerId.text == '10'
                assert resource.localId.text == '20'
                assert resource.localSubnets.subnet == '10.10.10.0/24'
                assert resource.peerSubnets.subnet == '11.10.11.0/24'
                assert resource.encryptionAlgorithm == 'aes'
                assert resource.authenticationMode == 'psk'
                assert resource.description == 'Test description'
                assert resource.enabled == True
                assert resource.peerIp == '8.8.8.8'
                resource_vpn = resource
                break
        else:
            raise RuntimeError(f'No VPN {vpn_name}')
    finally:
        # Remove
        ipsec_endpoint = f'{resource_vpn.localIp}-{resource_vpn.peerIp}'
        ipsec_vpn = IpsecVpn(gateway.client, parent=(await gateway.get_resource()), ipsec_end_point=ipsec_endpoint)
        await ipsec_vpn.delete_ipsec_vpn()

        # Check
        for resource in await gateway.list_ipsec_vpn_resource():
            if resource.name == vpn_name:
                raise RuntimeError(f'Don\'t removed VPN {vpn_name}')
        else:
            pass


@pytest.mark.parametrize(
    'original_port',
    (
        8080,
        'any',
    )
)
@pytest.mark.parametrize(
    'translated_port',
    (
        9090,
        'any',
    )
)
@pytest.mark.parametrize(
    'action, protocol',
    (
            ('snat', 'udp'),
            ('snat', 'tcp'),
            ('snat', 'any'),
            ('dnat', 'udp'),
            ('dnat', 'tcp'),
            # ('dnat', 'any'),
    )
)
@pytest.mark.asyncio
async def test_nat(dummy_gateway, action, protocol, original_port, translated_port):
    gateway = dummy_gateway
    fields = (
        'ID',
        'ruleTag',
        'loggingEnabled',
        'description',
        'translatedAddress',
        'ruleType',
        'vnic',
        'originalAddress',
        'dnatMatchSourceAddress',
        'protocol',
        'originalPort',
        'translatedPort',
        'dnatMatchSourcePort',
        'Action',
        'Enabled',
    )

    # Create
    nat_list = await gateway.list_nat_rules()
    ids_before = {nat['ID'] for nat in nat_list}
    await gateway.add_nat_rule(
        action,
        '10.10.10.2' if action == 'dnat' else '192.168.1.11',
        '192.168.1.11' if action == 'dnat' else '10.10.10.2',
        description='Test NAT',
        protocol=protocol,
        original_port=original_port,
        translated_port=translated_port,
        vnic=1,
    )
    await gateway.reload()
    nat_list = await gateway.list_nat_rules()
    ids_after = {nat['ID'] for nat in nat_list}
    assert len(ids_before - ids_after) == 0
    assert len(ids_after - ids_before) == 1
    nat_id = list(ids_after - ids_before)[0]

    # Get
    try:
        for dic in await gateway.list_nat_rules():
            for field in fields:
                assert field in dic
            assert isinstance(dic['Enabled'], bool)
            assert isinstance(dic['loggingEnabled'], bool)
            assert dic['originalPort'] == original_port if action == 'dnat' else 'any'
            assert dic['translatedPort'] == translated_port if action == 'dnat' else 'any'
            assert dic['protocol'] == protocol if action == 'dnat' else 'any'
    finally:
        # Remove
        resource_nat_rules = await gateway.get_nat_rules()
        for resource in resource_nat_rules.natRules.natRule:
            if int(resource.ruleId.text) == nat_id:
                nat = NatRule(
                    gateway.client,
                    gateway_name=gateway.name,
                    parent=(await gateway.get_resource()),
                    resource=resource,
                    rule_id=nat_id
                )
                await nat.delete_nat_rule()
        # await gateway.delete_nat_rules()

        await gateway.reload()

        for nat_dic in await gateway.list_nat_rules():
            assert nat_id != nat_dic['ID']


@pytest.mark.skip()
@pytest.mark.asyncio
<<<<<<< HEAD
async def test_tmp(vdc):
    # resource_list = await vdc.list_orgvdc_network_resources('Client2_Network8')
    # platform = Platform(sys_admin_client)
    # xxx = await platform.get_external_network('NSX-Backbone')
    # print(
    #     etree.tostring(
    #         xxx,
    #         pretty_print=True
    #     ).decode('utf8')
    # )
    resource = await vdc.get_vapp_by_id('urn:vcloud:vapp:bb1b21d1-c99b-46ee-ae85-8efd525ad1e8')
    vapp = VApp(vdc.client, resource=resource)
    resource = await vapp.get_vm()
    vm = VM(vdc.client, resource=resource)
    print(await vm.get_memory())
    print(await vm.get_vc())
    print(await vm.get_storage_profile_id())
    print(await vm.get_medias())
    print(await vm.is_vmtools_installed())
    print(await vm.get_cpus())
    # with open('tmp.xml', 'wb') as f:
    #     f.write(
    #         etree.tostring(
    #             resource,
    #             pretty_print=True
    #         )
    #     )
=======
async def test_tmp(dummy_gateway):
    # platform = Platform(sys_admin_client)
    # resource = await platform.get_external_network('NSX-Backbone')
    # raise ZeroDivisionError(
    #     etree.tostring(
    #         resource[tag('vcloud')('Configuration')],
    #         pretty_print=True
    #     ).decode('utf8')
    # )
    await dummy_gateway.reload()
    resource = await dummy_gateway.get_resource()
    with open('tmp.xml', 'wb') as f:
        f.write(
            etree.tostring(
                resource,
                pretty_print=True
            )
        )

    # resource_list = await vdc.list_orgvdc_network_resources('Client2_Network8')
    # resource = await vdc.get_vapp_by_id('urn:vcloud:vapp:712c7620-d522-47a2-839a-2867452097a5')
>>>>>>> 0d802e85
    # vapp = VApp(sys_admin_client, resource=resource)
    # vm_resource = await vapp.get_vm()
    # vm = VM(sys_admin_client, resource=vm_resource)
    # await vm.reload()
    # vm_resource = await vm.get_resource()
    # await vm.
    # resource = await vapp.get_resource()
    # for resource in resource_list:
    #     with open(f'tmp.xml', 'wb') as f:
    #         f.write(
    #             etree.tostring(
    #                 resource,
    #                 pretty_print=True
    #             )
    #         )<|MERGE_RESOLUTION|>--- conflicted
+++ resolved
@@ -928,11 +928,7 @@
     yield gateway
 
 
-<<<<<<< HEAD
-# @pytest.mark.skip()
-=======
 @pytest.mark.skip(reason='SysAdmin test')
->>>>>>> 0d802e85
 @pytest.mark.asyncio
 async def test_gateway(gateway):
     await gateway.edit_rate_limits({'NSX-Backbone': [100, 100]})
@@ -1246,35 +1242,6 @@
 
 @pytest.mark.skip()
 @pytest.mark.asyncio
-<<<<<<< HEAD
-async def test_tmp(vdc):
-    # resource_list = await vdc.list_orgvdc_network_resources('Client2_Network8')
-    # platform = Platform(sys_admin_client)
-    # xxx = await platform.get_external_network('NSX-Backbone')
-    # print(
-    #     etree.tostring(
-    #         xxx,
-    #         pretty_print=True
-    #     ).decode('utf8')
-    # )
-    resource = await vdc.get_vapp_by_id('urn:vcloud:vapp:bb1b21d1-c99b-46ee-ae85-8efd525ad1e8')
-    vapp = VApp(vdc.client, resource=resource)
-    resource = await vapp.get_vm()
-    vm = VM(vdc.client, resource=resource)
-    print(await vm.get_memory())
-    print(await vm.get_vc())
-    print(await vm.get_storage_profile_id())
-    print(await vm.get_medias())
-    print(await vm.is_vmtools_installed())
-    print(await vm.get_cpus())
-    # with open('tmp.xml', 'wb') as f:
-    #     f.write(
-    #         etree.tostring(
-    #             resource,
-    #             pretty_print=True
-    #         )
-    #     )
-=======
 async def test_tmp(dummy_gateway):
     # platform = Platform(sys_admin_client)
     # resource = await platform.get_external_network('NSX-Backbone')
@@ -1296,7 +1263,6 @@
 
     # resource_list = await vdc.list_orgvdc_network_resources('Client2_Network8')
     # resource = await vdc.get_vapp_by_id('urn:vcloud:vapp:712c7620-d522-47a2-839a-2867452097a5')
->>>>>>> 0d802e85
     # vapp = VApp(sys_admin_client, resource=resource)
     # vm_resource = await vapp.get_vm()
     # vm = VM(sys_admin_client, resource=vm_resource)
