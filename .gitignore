.venv

# Byte-compiled / optimized / DLL files
__pycache__/
*.py[cod]
*$py.class

# C extensions
*.so

# Distribution / packaging
.Python
env/
build/
develop-eggs/
dist/
downloads/
eggs/
.eggs/
lib/
lib64/
parts/
sdist/
var/
*.egg-info/
.installed.cfg
*.egg

# PyInstaller
#  Usually these files are written by a python script from a template
#  before PyInstaller builds the exe, so as to inject date/other infos into it.
*.manifest
*.spec

# Installer logs
pip-log.txt
pip-delete-this-directory.txt

# Unit test / coverage reports
htmlcov/
.tox/
.coverage
.coverage.*
.cache
nosetests.xml
coverage.xml
*,cover

# Translations
*.mo
*.pot

# Django stuff:
*.log

# Sphinx documentation
docs/_build/

# PyBuilder
target/

.idea/

tests/private.*

# Automatically generated system test config
**/auto.*

# envparse file
.env
<<<<<<< HEAD
.env-dev
.env-lab
=======
.env-lab
.env-dev

tmp.xml
pyvcloud.log*
>>>>>>> f133792c
<|MERGE_RESOLUTION|>--- conflicted
+++ resolved
@@ -68,13 +68,8 @@
 
 # envparse file
 .env
-<<<<<<< HEAD
 .env-dev
 .env-lab
-=======
-.env-lab
-.env-dev
 
 tmp.xml
-pyvcloud.log*
->>>>>>> f133792c
+pyvcloud.log*