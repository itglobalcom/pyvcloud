# VMware vCloud Python SDK
# Copyright (c) 2014 VMware, Inc. All Rights Reserved.
#
# Licensed under the Apache License, Version 2.0 (the "License");
# you may not use this file except in compliance with the License.
# You may obtain a copy of the License at
#
#     http://www.apache.org/licenses/LICENSE-2.0
#
# Unless required by applicable law or agreed to in writing, software
# distributed under the License is distributed on an "AS IS" BASIS,
# WITHOUT WARRANTIES OR CONDITIONS OF ANY KIND, either express or implied.
# See the License for the specific language governing permissions and
# limitations under the License.

import requests
import json
import os
import tempfile
import shutil
import tarfile
import urllib

from os.path import expanduser
from pyvcloud import _get_logger, Http, Log

from dsl_parser import parser
from dsl_parser.exceptions import *


# todo: get events
# todo: validate-blueprint
# todo: get execution details
# todo: cancel execution
# todo: get outputs of deployment
class Score(object):

    def __init__(self, url, org_url=None, token=None, version='5.7', verify=True, log=False):
        self.url = url
        self.org_url = org_url
        self.token = token
        self.version = version
        self.verify = verify
        self.response = None
        self.blueprints = BlueprintsClient(self)
        self.deployments = DeploymentsClient(self)
        self.executions = ExecutionsClient(self)
        self.events = EventsClient(self)
        self.logger = _get_logger() if log else None

<<<<<<< HEAD
=======

>>>>>>> 5504dede
    def get_headers(self):
        headers = {}
        headers["x-vcloud-authorization"] = self.token
        headers["x-vcloud-org-url"] = self.org_url
        headers["x-vcloud-version"] = self.version
        return headers

<<<<<<< HEAD
=======

>>>>>>> 5504dede
    def ping(self):
        self.response = Http.get(self.url + '/blueprints', headers=self.get_headers(),
                                 verify=self.verify, logger=self.logger)
        return self.response.status_code


class BlueprintsClient(object):


    def __init__(self, score, log=False):
        self.score = score
        self.logger = _get_logger() if log else None

<<<<<<< HEAD
=======

    def validate(self, blueprint_path):
        return parser.parse_from_path(blueprint_path)


>>>>>>> 5504dede
    def list(self):
        self.score.response = Http.get(self.score.url + '/blueprints', headers=self.score.get_headers(), verify=self.score.verify, logger=self.logger)
        if self.score.response.status_code == requests.codes.ok:
            return json.loads(self.score.response.content)

<<<<<<< HEAD
=======

>>>>>>> 5504dede
    def get(self, blueprint_id):
        self.score.response = Http.get(self.score.url + '/blueprints/{0}'.format(blueprint_id), headers=self.score.get_headers(), verify=self.score.verify, logger=self.logger)
        if self.score.response.status_code == requests.codes.ok:
            return json.loads(self.score.response.content)

    def delete(self, blueprint_id):
        self.score.response = Http.delete(self.score.url + '/blueprints/{0}'.format(blueprint_id), headers=self.score.get_headers(), verify=self.score.verify, logger=self.logger)
        if self.score.response.status_code == requests.codes.ok:
            return json.loads(self.score.response.content)

    def upload(self, blueprint_path, blueprint_id):
        tempdir = tempfile.mkdtemp()
        try:
            tar_path = self._tar_blueprint(blueprint_path, tempdir)
            application_file = os.path.basename(blueprint_path)
            blueprint = self._upload(
                tar_path,
                blueprint_id=blueprint_id,
                application_file_name=application_file)
            return blueprint
        finally:
            shutil.rmtree(tempdir)

    @staticmethod
    def _tar_blueprint(blueprint_path, tempdir):
        blueprint_path = expanduser(blueprint_path)
        blueprint_name = os.path.basename(os.path.splitext(blueprint_path)[0])
        blueprint_directory = os.path.dirname(blueprint_path)
        if not blueprint_directory:
            # blueprint path only contains a file name from the local directory
            blueprint_directory = os.getcwd()
        tar_path = os.path.join(tempdir, '{0}.tar.gz'.format(blueprint_name))
        with tarfile.open(tar_path, "w:gz") as tar:
            tar.add(blueprint_directory, arcname=os.path.basename(blueprint_directory))
        return tar_path

    def _upload(self, tar_file,
                blueprint_id,
                application_file_name=None):
        query_params = {}
        if application_file_name is not None:
            query_params['application_file_name'] = \
                urllib.quote(application_file_name)

        uri = '/blueprints/{0}'.format(blueprint_id)
        url = '{0}{1}'.format(self.score.url, uri)
        headers = self.score.get_headers()
        with open(tar_file, 'rb') as f:
            self.score.response = Http.put(url, headers=headers, params=query_params,
                                           data=f, verify=self.score.verify, logger=self.logger)

        if self.score.response.status_code != 201:
            raise Exception(self.score.response.status_code)

        return self.score.response.json()


class DeploymentsClient(object):

    def __init__(self, score, log=False):
        self.score = score
        self.logger = _get_logger() if log else None

    def list(self):
        self.score.response = Http.get(self.score.url + '/deployments', headers=self.score.get_headers(), verify=self.score.verify, logger=self.logger)
        if self.score.response.status_code == requests.codes.ok:
            return json.loads(self.score.response.content)

    def get(self, deployment_id):
        self.score.response = Http.get(self.score.url + '/deployments/{0}'.format(deployment_id), headers=self.score.get_headers(), verify=self.score.verify, logger=self.logger)
        if self.score.response.status_code == requests.codes.ok:
            return json.loads(self.score.response.content)

    def delete(self, deployment_id):
        self.score.response = Http.delete(self.score.url + '/deployments/{0}'.format(deployment_id), headers=self.score.get_headers(), verify=self.score.verify, logger=self.logger)
        if self.score.response.status_code == requests.codes.ok:
            return json.loads(self.score.response.content)

    def create(self, blueprint_id, deployment_id, inputs=None):
        assert blueprint_id
        assert deployment_id
        data = {
            'blueprint_id': blueprint_id
        }
        if inputs:
            data['inputs'] = inputs
        headers = self.score.get_headers()
        headers['Content-type'] = 'application/json'
        self.score.response = Http.put(self.score.url + '/deployments/{0}'.format(deployment_id), data=json.dumps(data), headers=headers, verify=self.score.verify, logger=self.logger)
        if self.score.response.status_code == requests.codes.ok:
            return json.loads(self.score.response.content)


class ExecutionsClient(object):

    def __init__(self, score, log=False):
        self.score = score
        self.logger = _get_logger() if log else None

    def list(self, deployment_id):
        params = {'deployment_id': deployment_id}
        self.score.response = Http.get(self.score.url + '/executions', headers=self.score.get_headers(), params=params, verify=self.score.verify, logger=self.logger)
        if self.score.response.status_code == requests.codes.ok:
            return json.loads(self.score.response.content)
<<<<<<< HEAD

=======
        else:
            Log.error(self.logger, 'list executions returned %s' % self.score.response.status_code)
            
>>>>>>> 5504dede
    def start(self, deployment_id, workflow_id, parameters=None,
              allow_custom_parameters=False, force=False):
        assert deployment_id
        assert workflow_id
        data = {
            'deployment_id': deployment_id,
            'workflow_id': workflow_id,
            'parameters': parameters,
            'allow_custom_parameters': str(allow_custom_parameters).lower(),
            'force': str(force).lower()
        }
        headers = self.score.get_headers()
        headers['Content-type'] = 'application/json'
        self.score.response = Http.post(self.score.url + '/executions', headers=headers, data=json.dumps(data), verify=self.score.verify, logger=self.logger)
        if self.score.response.status_code == requests.codes.ok:
            return json.loads(self.score.response.content)

    def cancel(self, execution_id, force=False):
        data = {
            'execution_id': execution_id,
            'force': str(force).lower()}
        headers = self.score.get_headers()
        headers['Content-type'] = 'application/json'
        self.score.response = Http.put(self.score.url + '/executions', headers=headers, data=json.dumps(data), verify=self.score.verify, logger=self.logger)
        if self.score.response.status_code == requests.codes.ok:
            return json.loads(self.score.response.content)


class EventsClient(object):

    def __init__(self, score, log=False):
        self.score = score
        self.logger = _get_logger() if log else None

    def get(self, execution_id, from_event=0, batch_size=100, include_logs=False):
        assert execution_id
        data = {
            "execution_id": execution_id,
            "from": from_event,
            "size": batch_size,
            "include_logs": include_logs
        }
        headers = self.score.get_headers()
        headers['Content-type'] = 'application/json'
        self.score.response = Http.get(self.score.url + '/events',
                                       headers=headers, data=json.dumps(data), verify=self.score.verify, logger=self.logger)
        if self.score.response.status_code == requests.codes.ok:
            # print self.score.response.content
            json_events = json.loads(self.score.response.content)
            return json_events
        else:
            return []<|MERGE_RESOLUTION|>--- conflicted
+++ resolved
@@ -27,12 +27,11 @@
 from dsl_parser import parser
 from dsl_parser.exceptions import *
 
-
-# todo: get events
-# todo: validate-blueprint
-# todo: get execution details
-# todo: cancel execution
-# todo: get outputs of deployment
+#todo: get events
+#todo: validate-blueprint
+#todo: get execution details
+#todo: cancel execution
+#todo: get outputs of deployment
 class Score(object):
 
     def __init__(self, url, org_url=None, token=None, version='5.7', verify=True, log=False):
@@ -48,10 +47,7 @@
         self.events = EventsClient(self)
         self.logger = _get_logger() if log else None
 
-<<<<<<< HEAD
-=======
-
->>>>>>> 5504dede
+
     def get_headers(self):
         headers = {}
         headers["x-vcloud-authorization"] = self.token
@@ -59,10 +55,7 @@
         headers["x-vcloud-version"] = self.version
         return headers
 
-<<<<<<< HEAD
-=======
-
->>>>>>> 5504dede
+
     def ping(self):
         self.response = Http.get(self.url + '/blueprints', headers=self.get_headers(),
                                  verify=self.verify, logger=self.logger)
@@ -76,23 +69,17 @@
         self.score = score
         self.logger = _get_logger() if log else None
 
-<<<<<<< HEAD
-=======
 
     def validate(self, blueprint_path):
         return parser.parse_from_path(blueprint_path)
 
 
->>>>>>> 5504dede
     def list(self):
         self.score.response = Http.get(self.score.url + '/blueprints', headers=self.score.get_headers(), verify=self.score.verify, logger=self.logger)
         if self.score.response.status_code == requests.codes.ok:
             return json.loads(self.score.response.content)
 
-<<<<<<< HEAD
-=======
-
->>>>>>> 5504dede
+
     def get(self, blueprint_id):
         self.score.response = Http.get(self.score.url + '/blueprints/{0}'.format(blueprint_id), headers=self.score.get_headers(), verify=self.score.verify, logger=self.logger)
         if self.score.response.status_code == requests.codes.ok:
@@ -197,13 +184,9 @@
         self.score.response = Http.get(self.score.url + '/executions', headers=self.score.get_headers(), params=params, verify=self.score.verify, logger=self.logger)
         if self.score.response.status_code == requests.codes.ok:
             return json.loads(self.score.response.content)
-<<<<<<< HEAD
-
-=======
         else:
             Log.error(self.logger, 'list executions returned %s' % self.score.response.status_code)
             
->>>>>>> 5504dede
     def start(self, deployment_id, workflow_id, parameters=None,
               allow_custom_parameters=False, force=False):
         assert deployment_id
