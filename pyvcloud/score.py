# VMware vCloud Python SDK
# Copyright (c) 2014 VMware, Inc. All Rights Reserved.
#
# Licensed under the Apache License, Version 2.0 (the "License");
# you may not use this file except in compliance with the License.
# You may obtain a copy of the License at
#
#     http://www.apache.org/licenses/LICENSE-2.0
#
# Unless required by applicable law or agreed to in writing, software
# distributed under the License is distributed on an "AS IS" BASIS,
# WITHOUT WARRANTIES OR CONDITIONS OF ANY KIND, either express or implied.
# See the License for the specific language governing permissions and
# limitations under the License.

import requests
import json
import os
import tempfile
import shutil
import tarfile
import urllib

from os.path import expanduser
from pyvcloud import exceptions
from pyvcloud import _get_logger, Http, Log

from dsl_parser import parser


class Score(object):

    def __init__(self, url, org_url=None, token=None, version='5.7',
                 verify=True, log=False):
        self.url = url
        self.org_url = org_url
        self.token = token
        self.version = version
        self.verify = verify
        self.response = None
        self.blueprints = BlueprintsClient(self, log)
        self.deployments = DeploymentsClient(self, log)
        self.executions = ExecutionsClient(self, log)
        self.events = EventsClient(self, log)
        self.logger = _get_logger() if log else None

    def get_headers(self):
        headers = {}
        headers["x-vcloud-authorization"] = self.token
        headers["x-vcloud-org-url"] = self.org_url
        headers["x-vcloud-version"] = self.version
        return headers

    def get_status(self):
        self.response = Http.get(self.url + '/status',
                                 headers=self.get_headers(),
                                 verify=self.verify, logger=self.logger)
        Log.debug(self.logger, self.response.status_code)
        Log.debug(self.logger, self.response.content)
        return self.response.content


class BlueprintsClient(object):

    def __init__(self, score, log=False):
        self.score = score
        self.logger = _get_logger() if log else None

    def validate(self, blueprint_path):
        return parser.parse_from_path(blueprint_path)

    def list(self):
        self.score.response = Http.get(self.score.url + '/blueprints',
                                       headers=self.score.get_headers(),
                                       verify=self.score.verify,
                                       logger=self.logger)
        if self.score.response.status_code != requests.codes.ok:
            raise exceptions.from_response(self.score.response)
        return json.loads(self.score.response.content)

    def get(self, blueprint_id):
        self.score.response = Http.get(self.score.url +
                                       '/blueprints/%s' % blueprint_id,
                                       headers=self.score.get_headers(),
                                       verify=self.score.verify,
                                       logger=self.logger)
        if self.score.response.status_code != requests.codes.ok:
            raise exceptions.from_response(self.score.response)
        return json.loads(self.score.response.content)

    def delete(self, blueprint_id):
        self.score.response = Http.delete(self.score.url +
                                          '/blueprints/%s' % blueprint_id,
                                          headers=self.score.get_headers(),
                                          verify=self.score.verify,
                                          logger=self.logger)
        if self.score.response.status_code != requests.codes.ok:
            raise exceptions.from_response(self.score.response)
        return json.loads(self.score.response.content)

    def upload(self, blueprint_path, blueprint_id):
        tempdir = tempfile.mkdtemp()
        try:
            tar_path = self._tar_blueprint(blueprint_path, tempdir)
            application_file = os.path.basename(blueprint_path)
            blueprint = self._upload(
                tar_path,
                blueprint_id=blueprint_id,
                application_file_name=application_file)
            return blueprint
        finally:
            shutil.rmtree(tempdir)

    @staticmethod
    def _tar_blueprint(blueprint_path, tempdir):
        blueprint_path = expanduser(blueprint_path)
        blueprint_name = os.path.basename(os.path.splitext(blueprint_path)[0])
        blueprint_directory = os.path.dirname(blueprint_path)
        if not blueprint_directory:
            # blueprint path only contains a file name from the local directory
            blueprint_directory = os.getcwd()
        tar_path = os.path.join(tempdir, '{0}.tar.gz'.format(blueprint_name))
        with tarfile.open(tar_path, "w:gz") as tar:
            tar.add(blueprint_directory,
                    arcname=os.path.basename(blueprint_directory))
        return tar_path

    def _upload(self, tar_file,
                blueprint_id,
                application_file_name=None):
        query_params = {}
        if application_file_name is not None:
            query_params['application_file_name'] = (
                urllib.quote(application_file_name))

        uri = '/blueprints/{0}'.format(blueprint_id)
        url = '{0}{1}'.format(self.score.url, uri)
        headers = self.score.get_headers()
        with open(tar_file, 'rb') as f:
            self.score.response = Http.put(url, headers=headers,
                                           params=query_params,
                                           data=f, verify=self.score.verify,
                                           logger=self.logger)

        if self.score.response.status_code not in range(200, 210):
            raise exceptions.from_response(self.score.response)
        return self.score.response.json()


class DeploymentsClient(object):

    def __init__(self, score, log=False):
        self.score = score
        self.logger = _get_logger() if log else None

    def list(self):
        self.score.response = Http.get(self.score.url + '/deployments',
                                       headers=self.score.get_headers(),
                                       verify=self.score.verify,
                                       logger=self.logger)
        if self.score.response.status_code != requests.codes.ok:
            raise exceptions.from_response(self.score.response)
        return json.loads(self.score.response.content)

    def get(self, deployment_id):
        self.score.response = Http.get(self.score.url +
                                       '/deployments/%s' % deployment_id,
                                       headers=self.score.get_headers(),
                                       verify=self.score.verify,
                                       logger=self.logger)
        if self.score.response.status_code != requests.codes.ok:
            raise exceptions.from_response(self.score.response)
        return json.loads(self.score.response.content)

    def delete(self, deployment_id, force_delete=False):

        self.score.response = Http.delete(
            self.score.url + '/deployments/%s' % deployment_id,
            params={"ignore_live_nodes": force_delete},
            headers=self.score.get_headers(),
            verify=self.score.verify,
            logger=self.logger)

        if self.score.response.status_code != requests.codes.ok:
            raise exceptions.from_response(self.score.response)
        return json.loads(self.score.response.content)

    def create(self, blueprint_id, deployment_id, inputs=None):
        data = {
            'blueprint_id': blueprint_id
        }
        if inputs:
            data['inputs'] = inputs
        headers = self.score.get_headers()
        headers['Content-type'] = 'application/json'
        self.score.response = Http.put(self.score.url +
                                       '/deployments/%s' % deployment_id,
                                       data=json.dumps(data),
                                       headers=headers,
                                       verify=self.score.verify,
                                       logger=self.logger)
        if self.score.response.status_code != requests.codes.ok:
            raise exceptions.from_response(self.score.response)
        return json.loads(self.score.response.content)


class ExecutionsClient(object):

    def __init__(self, score, log=False):
        self.score = score
        self.logger = _get_logger() if log else None

    def list(self, deployment_id):
        params = {'deployment_id': deployment_id}
        self.score.response = Http.get(self.score.url + '/executions',
                                       headers=self.score.get_headers(),
                                       params=params, verify=self.score.verify,
                                       logger=self.logger)
        if self.score.response.status_code != requests.codes.ok:
            Log.error(self.logger, 'list executions returned %s' %
                      self.score.response.status_code)
            raise exceptions.from_response(self.score.response)
        return json.loads(self.score.response.content)

    def start(self, deployment_id, workflow_id, parameters=None,
              allow_custom_parameters=False, force=False):
        data = {
            'deployment_id': deployment_id,
            'workflow_id': workflow_id,
            'parameters': parameters,
            'allow_custom_parameters': allow_custom_parameters,
            'force': force,
        }
        headers = self.score.get_headers()
        headers['Content-type'] = 'application/json'
        self.score.response = Http.post(self.score.url + '/executions',
                                        headers=headers,
                                        data=json.dumps(data),
                                        verify=self.score.verify,
                                        logger=self.logger)
        if self.score.response.status_code != requests.codes.ok:
            raise exceptions.from_response(self.score.response)
        return json.loads(self.score.response.content)

    def cancel(self, execution_id, force=False):
        data = {
<<<<<<< HEAD
            'execution_id': execution_id,
            'force': force
        }
=======
            'force': force}
>>>>>>> 77407346
        headers = self.score.get_headers()
        headers['Content-type'] = 'application/json'
        self.score.response = Http.post(
            self.score.url + '/executions/' + execution_id,
            headers=headers, data=json.dumps(data),
            verify=self.score.verify,
            logger=self.logger
        )
        if self.score.response.status_code != requests.codes.ok:
            raise exceptions.from_response(self.score.response)
        return json.loads(self.score.response.content)


class EventsClient(object):

    def __init__(self, score, log=False):
        self.score = score
        self.logger = _get_logger() if log else None

    def get(self, execution_id, from_event=0, batch_size=100,
            include_logs=False):
        data = {
            "execution_id": execution_id,
            "from": from_event,
            "size": batch_size,
            "include_logs": include_logs
        }
        headers = self.score.get_headers()
        headers['Content-type'] = 'application/json'
        self.score.response = Http.get(self.score.url + '/events',
                                       headers=headers, data=json.dumps(data),
                                       verify=self.score.verify,
                                       logger=self.logger)
        if self.score.response.status_code != requests.codes.ok:
            raise exceptions.from_response(self.score.response)
        return json.loads(self.score.response.content)<|MERGE_RESOLUTION|>--- conflicted
+++ resolved
@@ -244,13 +244,9 @@
 
     def cancel(self, execution_id, force=False):
         data = {
-<<<<<<< HEAD
             'execution_id': execution_id,
             'force': force
         }
-=======
-            'force': force}
->>>>>>> 77407346
         headers = self.score.get_headers()
         headers['Content-type'] = 'application/json'
         self.score.response = Http.post(
