--- conflicted
+++ resolved
@@ -353,10 +353,7 @@
     CONTROL_ACCESS_PARAMS = 'application/vnd.vmware.vcloud.controlAccess+xml'
     CURRENT_USAGE = \
         'application/vnd.vmware.vcloud.metrics.currentUsageSpec+xml'
-<<<<<<< HEAD
-=======
     DATASTORE_REFERENCES = 'application/vnd.vmware.admin.datastoreList+xml'
->>>>>>> 5041a93e
     DEFAULT_CONTENT_TYPE = 'application/*+xml'
     DEPLOY = 'application/vnd.vmware.vcloud.deployVAppParams+xml'
     DISK = 'application/vnd.vmware.vcloud.disk+xml'
