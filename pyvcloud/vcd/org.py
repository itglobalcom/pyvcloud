--- conflicted
+++ resolved
@@ -170,21 +170,7 @@
             found.
         """
         if self.resource is None:
-<<<<<<< HEAD
             await self.reload()
-        links = get_links(
-            self.resource,
-            rel=RelationType.DOWN,
-            media_type=EntityType.CATALOG.value)
-        for link in links:
-            if name == link.name:
-                if is_admin_operation:
-                    href = get_admin_href(link.href)
-                else:
-                    href = link.href
-                return await self.client.get_resource(href)
-=======
-            self.reload()
         if self.client.get_api_version() < ApiVersion.VERSION_33.value:
             links = get_links(
                 self.resource,
@@ -210,8 +196,7 @@
                         href = get_admin_href(link.href)
                     else:
                         href = link.href
-                    return self.client.get_resource(href)
->>>>>>> 281a25df
+                    return await self.client.get_resource(href)
         raise EntityNotFoundException('Catalog not found (or)'
                                       ' Access to resource is forbidden')
 
@@ -1622,7 +1607,6 @@
         :raises: EntityNotFoundException: if the named vdc can not be found.
         """
         if self.resource is None:
-<<<<<<< HEAD
             await self.reload()
         links = get_links(
             self.resource,
@@ -1658,12 +1642,6 @@
         """
         if self.resource is None:
             await self.reload()
-        links = get_links(
-            self.resource,
-            rel=RelationType.DOWN,
-            media_type=EntityType.VDC.value)
-=======
-            self.reload()
         if self.client.get_api_version() < ApiVersion.VERSION_33.value:
             links = get_links(
                 self.resource,
@@ -1672,8 +1650,7 @@
         else:
             links = self.client.get_resource_link_from_query_object(
                 self.resource, media_type=EntityType.RECORDS.value, type='vdc')
->>>>>>> 281a25df
-        for link in links:
+         for link in links:
             if name == link.name:
                 if is_admin_operation:
                     href = get_admin_href(link.href)
