# VMware vCloud Director Python SDK
# Copyright (c) 2014-2018 VMware, Inc. All Rights Reserved.
#
# Licensed under the Apache License, Version 2.0 (the "License");
# you may not use this file except in compliance with the License.
# You may obtain a copy of the License at
#
#     http://www.apache.org/licenses/LICENSE-2.0
#
# Unless required by applicable law or agreed to in writing, software
# distributed under the License is distributed on an "AS IS" BASIS,
# WITHOUT WARRANTIES OR CONDITIONS OF ANY KIND, either express or implied.
# See the License for the specific language governing permissions and
# limitations under the License.

import json
from copy import deepcopy

from lxml import etree
from lxml import objectify

from pyvcloud.vcd.acl import Acl
from pyvcloud.vcd.client import E
from pyvcloud.vcd.client import E_OVF
from pyvcloud.vcd.client import EntityType
from pyvcloud.vcd.client import FenceMode
from pyvcloud.vcd.client import find_link
from pyvcloud.vcd.client import get_logger
from pyvcloud.vcd.client import MetadataDomain
from pyvcloud.vcd.client import MetadataValueType
from pyvcloud.vcd.client import MetadataVisibility
from pyvcloud.vcd.client import NSMAP
from pyvcloud.vcd.client import RelationType
from pyvcloud.vcd.client import VCLOUD_STATUS_MAP
from pyvcloud.vcd.exceptions import EntityNotFoundException
from pyvcloud.vcd.exceptions import InvalidParameterException
from pyvcloud.vcd.exceptions import InvalidStateException
from pyvcloud.vcd.exceptions import OperationNotSupportedException
from pyvcloud.vcd.metadata import Metadata
from pyvcloud.vcd.utils import cidr_to_netmask
from pyvcloud.vcd.vdc import VDC
from pyvcloud.vcd.vm import VM
from pyvcloud.vcd.utils import tag

DEFAULT_CHUNK_SIZE = 10 * 1024 * 1024
LOGGER = get_logger()


class VApp(object):
    def __init__(self, client, name=None, href=None, resource=None):
        """Constructor for VApp objects.

        :param pyvcloud.vcd.client.Client client: the client that will be used
            to make REST calls to vCD.
        :param str name: name of the entity.
        :param str href: URI of the entity.
        :param lxml.objectify.ObjectifiedElement resource: object containing
            EntityType.VAPP XML data representing the vApp.
        """
        self.client = client
        self.name = name
        if href is None and resource is None:
            raise InvalidParameterException(
                "VApp initialization failed as arguments are either invalid "
                "or None")
        self.href = href
        self.resource = resource
        if resource is not None:
            self.name = resource.get('name')
            self.href = resource.get('href')
            self.id = resource.get('id')

    async def get_resource(self):
        """Fetches the XML representation of the vApp from vCD.

        Will serve cached response if possible.

        :return: object containing EntityType.VAPP XML data representing the
            vApp.

        :rtype: lxml.objectify.ObjectifiedElement
        """
        if self.resource is None:
            await self.reload()
        return self.resource

    async def reload(self):
        """Reloads the resource representation of the vApp.

        This method should be called in between two method invocations on the
        VApp object, if the former call changes the representation of the
        vApp in vCD.
        """
        self.resource = await self.client.get_resource(self.href)
        if self.resource is not None:
            self.name = self.resource.get('name')
            self.href = self.resource.get('href')

    async def clone(self, name, vdc_href, deploy=False,
                    power_on=False, delete=False, linked_clone=False):
        cloneVAppParams = getattr(E, tag('vcloud')('CloneVAppParams'))(
            deploy='true' if deploy else 'false',
            powerOn='true' if power_on else 'false',
            name=name,
            linkedClone='true' if linked_clone else 'false',
        )
        cloneVAppParams.Description = 'Clone vapp.'
        cloneVAppParams.Source = getattr(E, tag('vcloud')('Source'))(
            href = self.href
        )
        setattr(cloneVAppParams, tag('vcloud')('IsSourceDelete'), 'true' if delete else 'false')
        objectify.deannotate(cloneVAppParams)
        etree.cleanup_namespaces(cloneVAppParams)

        return await self.client.post_resource(
            f'{vdc_href}/action/cloneVApp',
            cloneVAppParams,
            EntityType.CLONE_VAPP_PARAMS.value
        )

    async def get_primary_ip(self, vm_name):
        """Fetch the primary ip of a vm (in the vApp) identified by its name.

        :param str vm_name: name of the vm whose primary ip we want to
            retrieve.

        :return: ip address of the named vm.

        :rtype: str

        :raises: Exception: if the named vm or its NIC information can't be
            found.
        """
        await self.get_resource()
        if hasattr(self.resource, 'Children') and \
           hasattr(self.resource.Children, 'Vm'):
            for vm in self.resource.Children.Vm:
                if vm_name == vm.get('name'):
                    items = vm.xpath(
                        'ovf:VirtualHardwareSection/ovf:Item',
                        namespaces=NSMAP)
                    for item in items:
                        connection = item.find('rasd:Connection', NSMAP)
                        if connection is not None:
                            return connection.get('{' + NSMAP['vcloud'] +
                                                  '}ipAddress')
        raise Exception('can\'t find ip address')

    async def get_admin_password(self, vm_name):
        """Fetch the admin password of a named vm in the vApp.

        :param str vm_name: name of the vm whose admin password we want to
            retrieve.

        :return: admin password of the named vm.

        :rtype: str

        :raises: EntityNotFoundException: if the named vm can't be found.
        """
        await self.get_resource()
        if hasattr(self.resource, 'Children') and \
           hasattr(self.resource.Children, 'Vm'):
            for vm in self.resource.Children.Vm:
                if vm_name == vm.get('name'):
                    if hasattr(vm, 'GuestCustomizationSection') and \
                       hasattr(vm.GuestCustomizationSection, 'AdminPassword'):
                        return vm.GuestCustomizationSection.AdminPassword.text
        raise EntityNotFoundException('Can\'t find admin password')

    async def get_metadata(self):
        """Fetch metadata of the vApp.

        :return: an object containing EntityType.METADATA XML data which
            represents the metadata associated with the vApp.

        :rtype: lxml.objectify.ObjectifiedElement
        """
        await self.get_resource()
        return await self.client.get_linked_resource(
            self.resource, RelationType.DOWN, EntityType.METADATA.value)

    async def set_metadata(self,
                     domain,
                     visibility,
                     key,
                     value,
                     metadata_type=MetadataValueType.STRING.value):
        """Add a new metadata entry to the vApp.

        If an entry with the same key exists, it will be updated with the new
        value.

        :param str domain: a value of SYSTEM places this MetadataEntry in the
            SYSTEM domain. Omit or leave empty to place this MetadataEntry in
            the GENERAL domain.
        :param str visibility: must be one of the values specified in
            MetadataVisibility enum.
        :param str key: an arbitrary key name. Length cannot exceed 256 UTF-8
            characters.
        :param str value: value of the metadata entry.
        :param str metadata_type: one of the types specified in
            client.MetadataValueType enum.

        :return: an object of type EntityType.TASK XML which represents
             the asynchronous task that is updating the metadata on the vApp.
        """
        metadata = Metadata(client=self.client, resource=(await self.get_metadata()))
        return metadata.set_metadata(
            key=key,
            value=value,
            domain=MetadataDomain(domain),
            visibility=MetadataVisibility(visibility),
            metadata_value_type=MetadataValueType(metadata_type),
            use_admin_endpoint=False)

    def set_multiple_metadata(self,
                              key_value_dict,
                              domain=MetadataDomain.GENERAL,
                              visibility=MetadataVisibility.READ_WRITE,
                              metadata_value_type=MetadataValueType.STRING):
        """Add multiple new metadata entries to the vApp.

        If an entry with the same key exists, it will be updated with the new
        value. All entries must have the same value type and will be written to
        the same domain with identical visibility.

        :param dict key_value_dict: a dict containing key-value pairs to be
            added/updated.
        :param client.MetadataDomain domain: domain where the new entries would
            be put.
        :param client.MetadataVisibility visibility: visibility of the metadata
            entries.
        :param client.MetadataValueType metadata_value_type:

        :return: an object of type EntityType.TASK XML which represents
             the asynchronous task that is updating the metadata on the vApp.
        """
        metadata = Metadata(client=self.client, resource=self.get_metadata())
        return metadata.set_multiple_metadata(
            key_value_dict=key_value_dict,
            domain=MetadataDomain(domain),
            visibility=MetadataVisibility(visibility),
            metadata_value_type=MetadataValueType(metadata_value_type),
            use_admin_endpoint=False)

    def remove_metadata(self, key, domain=MetadataDomain.GENERAL):
        """Remove a metadata entry from the vApp.

        :param str key: key of the metadata to be removed.
        :param client.MetadataDomain domain: domain of the entry to be removed.

        :return: an object of type EntityType.TASK XML which represents
            the asynchronous task that is deleting the metadata on the vApp.

        :rtype: lxml.objectify.ObjectifiedElement

        :raises: AccessForbiddenException: If there is no metadata entry
            corresponding to the key provided.
        """
        metadata = Metadata(client=self.client, resource=self.get_metadata())
        return metadata.remove_metadata(
            key=key, domain=domain, use_admin_endpoint=False)

    async def get_vm_moid(self, vm_name):
        """Fetch the moref of a named vm in the vApp.

        :param str vm_name: name of the vm whose moref  we want to retrieve.

        :return: moref of the named vm.

        :rtype: str

        :raises: EntityNotFoundException: if the named vm can't be found.
        """
        vapp = await self.get_resource()
        if hasattr(vapp, 'Children') and hasattr(vapp.Children, 'Vm'):
            for vm in vapp.Children.Vm:
                if vm.get('name') == vm_name:
                    env = vm.xpath('ovfenv:Environment', namespaces=NSMAP)
                    if len(env) > 0:
                        return env[0].get('{' + NSMAP['ve'] + '}vCenterId')
        return None

    def set_lease(self, deployment_lease=0, storage_lease=0):
        """Update lease settings of the vApp.

        :param int deployment_lease: length of deployment lease in seconds.
        :param int storage_lease: length of storage lease in seconds.

        :return: an object containing EntityType.LEASE_SETTINGS XML data which
            represents the updated lease settings of the vApp.

        :rtype: lxml.objectify.ObjectifiedElement
        """
        self.get_resource()
        new_section = self.resource.LeaseSettingsSection

        new_section.DeploymentLeaseInSeconds = deployment_lease
        new_section.StorageLeaseInSeconds = storage_lease
        objectify.deannotate(new_section)
        etree.cleanup_namespaces(new_section)
        return self.client.put_resource(
            self.resource.get('href') + '/leaseSettingsSection/', new_section,
            EntityType.LEASE_SETTINGS.value)

    async def change_owner(self, href):
        """Change the ownership of vApp to a given user.

        :param str href: href of the new owner.
        """
        await self.get_resource()
        new_owner = self.resource.Owner
        new_owner.User.set('href', href)
        objectify.deannotate(new_owner)
        etree.cleanup_namespaces(new_owner)
        return await self.client.put_resource(
            self.resource.get('href') + '/owner/', new_owner,
            EntityType.OWNER.value)

    async def get_power_state(self, vapp_resource=None):
        """Returns the status of the vApp.

        :param lxml.objectify.ObjectifiedElement vapp_resource: object
            containing EntityType.VAPP XML data representing the vApp whose
            power state we want to retrieve.

        :return: The status of the vApp, the semantics of the value returned is
            captured in pyvcloud.vcd.client.VCLOUD_STATUS_MAP

        :rtype: int
        """
        if vapp_resource is None:
            vapp_resource = await self.get_resource()
        return int(vapp_resource.get('status'))

    async def is_powered_on(self, vapp_resource=None):
        """Checks if a vApp is powered on or not.

        :param lxml.objectify.ObjectifiedElement vapp_resource: object
            containing EntityType.VAPP XML data representing the vApp whose
            power state we want to check.

        :return: True if the vApp is powered on else False.

        :rtype: bool
        """
        return await self.get_power_state(vapp_resource) == 4

    async def is_powered_off(self, vapp_resource=None):
        """Checks if a vApp is powered off or not.

        :param lxml.objectify.ObjectifiedElement vapp_resource: object
            containing EntityType.VAPP XML data representing the vApp whose
            power state we want to check.

        :return: True if the vApp is powered off else False.

        :rtype: bool
        """
        return await self.get_power_state(vapp_resource) == 8

    async def is_suspended(self, vapp_resource=None):
        """Checks if a vApp is suspended or not.

        :param lxml.objectify.ObjectifiedElement vapp_resource: object
            containing EntityType.VAPP XML data representing the vApp whose
            power state we want to check.

        :return: True if the vApp is suspended else False.

        :rtype: bool
        """
        return await self.get_power_state(vapp_resource) == 3

    async def is_deployed(self, vapp_resource=None):
        """Checks if a vApp is deployed or not.

        :param lxml.objectify.ObjectifiedElement vapp_resource: object
            containing EntityType.VAPP XML data representing the vApp whose
            power state we want to check.

        :return: True if the vApp is deployed else False.

        :rtype: bool
        """
        resource = await self.get_resource()
        return json.loads(resource.get('deployed'))

    async def _perform_power_operation(self,
                                 rel,
                                 operation_name,
                                 media_type=None,
                                 contents=None):
        """Perform a power operation on the vApp.

        Perform one of the following power operations on the vApp.
        Power on, Power off, Deploy, Undeploy, Shutdown, Reboot, Power reset.

        :param pyvcloud.vcd.client.RelationType rel: relation of the link in
            the vApp resource that will be triggered for the power operation.
        :param str operation_name: name of the power operation to perform. This
            value will be used while logging error messages (if any).
        :param str media_type: media type of the link in
            the vApp resource that will be triggered for the power operation.
        :param lxml.objectify.ObjectifiedElement contents: payload for the
            linked operation.

        :return: an object containing EntityType.TASK XML data which represents
            the asynchronous task that is tracking the power operation on the
            vApp.

        :rtype: lxml.objectify.ObjectifiedElement

        :raises OperationNotSupportedException: if the power operation can't be
            performed on the vApp.
        """
        vapp_resource = await self.get_resource()
        try:
            return await self.client.post_linked_resource(vapp_resource, rel,
                                                    media_type, contents)
        except OperationNotSupportedException:
            power_state = await self.get_power_state(vapp_resource)
            raise OperationNotSupportedException(
                'Can\'t {0} vApp. Current state of vApp: {1}.'.format(
                    operation_name, VCLOUD_STATUS_MAP[power_state]))

    async def deploy(self, power_on=None, force_customization=None, deployment_lease_seconds=None):
        """Deploys the vApp.

        Deploying the vApp will allocate all resources assigned to the vApp.
        TODO: Add lease_deployment_seconds param after PR 2036925 is fixed.
        https://jira.eng.vmware.com/browse/VCDA-465

        :param bool power_on: specifies whether to power on/off vApp/vm
            on deployment. True by default, unless otherwise specified.
        :param str lease_deployment_seconds: deployment lease in seconds.
        :param bool force_customization: True, instructs vCD to force
            customization on deployment. False, no action is performed.

        :return: an object containing EntityType.TASK XML data which represents
            the asynchronous task that is deploying the vApp.

        :rtype: lxml.objectify.ObjectifiedElement

        :raises OperationNotSupportedException: if the vApp can't be deployed.
        """
        deploy_vapp_params = E.DeployVAppParams()
        if power_on is not None:
            deploy_vapp_params.set('powerOn', str(power_on).lower())
        if force_customization is not None:
            deploy_vapp_params.set('forceCustomization',
                                   str(force_customization).lower())
        if deployment_lease_seconds is not None:
            deploy_vapp_params.set('deploymentLeaseSeconds',
                                   str(deployment_lease_seconds).lower())

        return await self._perform_power_operation(
            rel=RelationType.DEPLOY,
            operation_name='deploy',
            media_type=EntityType.DEPLOY.value,
            contents=deploy_vapp_params)

    async def undeploy(self, action='default'):
        """Undeploys the vApp.

        :param str action: specifies the action to be applied to all vms in the
            vApp. Accepted values are

                - powerOff: power off the virtual machines.
                - suspend: suspend the virtual machines.
                - shutdown: shut down the virtual machines.
                - force: attempt to power off the virtual machines. Failures in
                    undeploying the virtual machine or associated networks are
                    ignored. All references to the vApp and its vms are removed
                    from the database.
                - default: use the actions, order, and delay specified in the
                    StartupSection.

        :return: an object containing EntityType.TASK XML data which represents
            the asynchronous task that is undeploying the vApp.

        :rtype: lxml.objectify.ObjectifiedElement

        :raises OperationNotSupportedException: if the vApp can't be
            undeployed.
        """
        params = E.UndeployVAppParams(E.UndeployPowerAction(action))

        return await self._perform_power_operation(
            rel=RelationType.UNDEPLOY,
            operation_name='undeploy',
            media_type=EntityType.UNDEPLOY.value,
            contents=params)

    async def power_off(self):
        """Power off the vms in the vApp.

        :return: an object containing EntityType.TASK XML data which represents
            the asynchronous task that is powering off the vApp.

        :rtype: lxml.objectify.ObjectifiedElement

        :raises OperationNotSupportedException: if the vApp can't be powered
            off.
        """
        return await self._perform_power_operation(
            rel=RelationType.POWER_OFF, operation_name='power off')

    async def power_on(self):
        """Power on the vms in the vApp.

        :return: an object containing EntityType.TASK XML data which represents
            the asynchronous task that is powering on the vApp.

        :rtype: lxml.objectify.ObjectifiedElement

        :raises OperationNotSupportedException: if the vApp can't be powered
            on.
        """
        return await self._perform_power_operation(
            rel=RelationType.POWER_ON, operation_name='power on')

    async def shutdown(self):
        """Shutdown the vApp.

        :return: an object containing EntityType.TASK XML data which represents
            the asynchronous task shutting down the vApp.

        :rtype: lxml.objectify.ObjectifiedElement

        :raises OperationNotSupportedException: if the vApp can't be shutdown.
        """
        return await self._perform_power_operation(
            rel=RelationType.POWER_SHUTDOWN, operation_name='shutdown')

    async def power_reset(self):
        """Power resets the vms in the vApp.

        :return: an object containing EntityType.TASK XML data which represents
            the asynchronous task resetting the vApp.

        :rtype: lxml.objectify.ObjectifiedElement

        :raises OperationNotSupportedException: if the vApp can't be power
            reset.
        """
        return await self._perform_power_operation(
            rel=RelationType.POWER_RESET, operation_name='power reset')

    async def reboot(self):
        """Reboots the vms in the vApp.

        :return: an object containing EntityType.TASK XML data which represents
            the asynchronous task rebooting the vApp.

        :rtype: lxml.objectify.ObjectifiedElement

        :raises OperationNotSupportedException: if the vApp can't be rebooted.
        """
        return await self._perform_power_operation(
            rel=RelationType.POWER_REBOOT, operation_name='reboot')

    async def connect_vm(self, mode='DHCP', reset_mac_address=False):
        await self.get_resource()
        if hasattr(self.resource, 'Children') and \
           hasattr(self.resource.Children, 'Vm') and \
           len(self.resource.Children.Vm) > 0:
            network_name = 'none'
            for nc in self.resource.NetworkConfigSection.NetworkConfig:
                if nc.get('networkName') != 'none':
                    network_name = nc.get('networkName')
                    break
            self.resource.Children.Vm[
                0].NetworkConnectionSection.NetworkConnection.set(
                    'network', network_name)
            self.resource.Children.Vm[
                0].NetworkConnectionSection.NetworkConnection.IsConnected = \
                E.IsConnected('true')
            if reset_mac_address:
                self.resource.Children.Vm[0].NetworkConnectionSection.\
                    NetworkConnection.MACAddress = E.MACAddress('')
            self.resource.Children.Vm[0].NetworkConnectionSection.\
                NetworkConnection.IpAddressAllocationMode = \
                E.IpAddressAllocationMode(mode.upper())
            return await self.client.put_linked_resource(
                self.resource.Children.Vm[0].NetworkConnectionSection,
                RelationType.EDIT, EntityType.NETWORK_CONNECTION_SECTION.value,
                self.resource.Children.Vm[0].NetworkConnectionSection)

    async def attach_disk_to_vm(self, disk_href, vm_name):
        """Attach an independent disk to the vm with the given name.

        :param str disk_href: href of the disk to be attached.
        :param str vm_name: name of the vm to which the disk will be attached.

        :return: an object containing EntityType.TASK XML data which represents
            the asynchronous task of attaching the disk.

        :rtype: lxml.objectify.ObjectifiedElement

        :raises: EntityNotFoundException: if the named vm or disk cannot be
            located.
        """
        disk_attach_or_detach_params = E.DiskAttachOrDetachParams(
            E.Disk(type=EntityType.DISK.value, href=disk_href))
        vm = await self.get_vm(vm_name)

        return await self.client.post_linked_resource(
            vm, RelationType.DISK_ATTACH,
            EntityType.DISK_ATTACH_DETACH_PARAMS.value,
            disk_attach_or_detach_params)

    async def detach_disk_from_vm(self, disk_href, vm_name):
        """Detach the independent disk from the vm with the given name.

        :param str disk_href: href of the disk to be detached.
        :param str vm_name: name of the vm to which the disk will be detached.

        :return: an object containing EntityType.TASK XML data which represents
            the asynchronous task of dettaching the disk.

        :rtype: lxml.objectify.ObjectifiedElement

        :raises: EntityNotFoundException: if the named vm or disk cannot be
            located.
        """
        disk_attach_or_detach_params = E.DiskAttachOrDetachParams(
            E.Disk(type=EntityType.DISK.value, href=disk_href))
        vm = await self.get_vm(vm_name)
        return await self.client.post_linked_resource(
            vm, RelationType.DISK_DETACH,
            EntityType.DISK_ATTACH_DETACH_PARAMS.value,
            disk_attach_or_detach_params)

    async def get_all_vms(self):
        """Retrieve all the vms in the vApp.

        :return: a list of lxml.objectify.ObjectifiedElement objects, where
            each object contains EntityType.VM XML data and represents one vm.

        :rtype: empty list or generator object
        """
        await self.get_resource()
        if hasattr(self.resource, 'Children') and \
                hasattr(self.resource.Children, 'Vm') and \
                len(self.resource.Children.Vm) > 0:
            return self.resource.Children.Vm
        else:
            return []

    async def get_vm(self, vm_name=None):
        """Retrieve the vm with the given name in this vApp.

        :param str vm_name: name of the vm to be retrieved.

        :return: an object contains EntityType.VM XML data that represents the
            vm.

        :rtype: lxml.objectify.ObjectifiedElement

        :raises: EntityNotFoundException: if the named vm could not be found.
        """
        if vm_name is None:
            vms = await self.get_all_vms()
            if len(vms) != 1:
                raise ValueError(f'{len(vms)} VM in VApp')
            return vms[0]
        for vm in await self.get_all_vms():
            if vm.get('name') == vm_name:
                return vm
        raise EntityNotFoundException('Can\'t find VM \'%s\'' % vm_name)

    async def add_disk_to_vm(self, vm_name, disk_size):
        """Add a virtual disk to a virtual machine in the vApp.

        It assumes that the vm has already at least one virtual hard disk
        and will attempt to create another one with similar characteristics.

        :param str vm_name: name of the vm to be customized.
        :param int disk_size: size of the disk to be added, in MBs.

        :return: an object containing EntityType.TASK XML data which represents
            the asynchronous task that is creating the disk.

        :rtype: lxml.objectify.ObjectifiedElement

        :raises: EntityNotFoundException: if the named vm cannot be located.
            occurred.
        """
        vm = await self.get_vm(vm_name)
        disk_list = await self.client.get_resource(
            vm.get('href') + '/virtualHardwareSection/disks')
        last_disk = None
        for disk in disk_list.Item:
            if disk['{' + NSMAP['rasd'] + '}Description'] == 'Hard disk':
                last_disk = disk
        assert last_disk is not None
        new_disk = deepcopy(last_disk)
        addr = int(str(
            last_disk['{' + NSMAP['rasd'] + '}AddressOnParent'])) + 1
        instance_id = int(str(
            last_disk['{' + NSMAP['rasd'] + '}InstanceID'])) + 1
        new_disk['{' + NSMAP['rasd'] + '}AddressOnParent'] = addr
        new_disk['{' + NSMAP['rasd'] + '}ElementName'] = 'Hard disk %s' % addr
        new_disk['{' + NSMAP['rasd'] + '}InstanceID'] = instance_id
        new_disk['{' + NSMAP['rasd'] + '}VirtualQuantity'] = \
            disk_size * 1024 * 1024
        new_disk['{' + NSMAP['rasd'] + '}HostResource'].set(
            '{' + NSMAP['vcloud'] + '}capacity', str(disk_size))
        disk_list.append(new_disk)
        return await self.client.put_resource(
            vm.get('href') + '/virtualHardwareSection/disks', disk_list,
            EntityType.RASD_ITEMS_LIST.value)

    async def get_access_settings(self):
        """Get the access settings of the vApp.

        :return: an object containing EntityType.CONTROL_ACCESS_PARAMS which
            represents the access control list of the vApp.

        :rtype: lxml.objectify.ObjectifiedElement
        """
        acl = Acl(self.client, await self.get_resource())
        return await acl.get_access_settings()

    async def add_access_settings(self, access_settings_list=None):
        """Add access settings to the vApp.

        :param list access_settings_list: list of dictionaries, where each
            dictionary represents a single access setting. The dictionary
            structure is as follows,

            - type: (str): type of the subject. One of 'org' or 'user'.
            - name: (str): name of the user or org.
            - access_level: (str): access_level of the particular subject.
                Allowed values are 'ReadOnly', 'Change' or 'FullControl'.

        :return: an object containing EntityType.CONTROL_ACCESS_PARAMS XML
            data representing the updated Access Control List of the vApp.

        :rtype: lxml.objectify.ObjectifiedElement
        """
        acl = Acl(self.client, await self.get_resource())
        return await acl.add_access_settings(access_settings_list)

    async def remove_access_settings(self,
                               access_settings_list=None,
                               remove_all=False):
        """Remove access settings from the vApp.

        :param list access_settings_list: list of dictionaries, where each
            dictionary represents a single access setting. The dictionary
            structure is as follows,

            - type: (str): type of the subject. One of 'org' or 'user'.
            - name: (str): name of the user or org.
        :param bool remove_all: True, if the entire Access Control List of the
            vApp should be removed, else False.

        :return: an object containing EntityType.CONTROL_ACCESS_PARAMS XML
            data representing the updated access control setting of the vdc.

        :rtype: lxml.objectify.ObjectifiedElement`
        """
        acl = Acl(self.client, await self.get_resource())
        return await acl.remove_access_settings(access_settings_list, remove_all)

    async def share_with_org_members(self, everyone_access_level='ReadOnly'):
        """Share the vApp to all members of the organization.

        :param everyone_access_level: (str) : access level when sharing the
            vApp with everyone. Allowed values are 'ReadOnly', 'Change', or
            'FullControl'. Default value is 'ReadOnly'.

        :return: an object containing EntityType.CONTROL_ACCESS_PARAMS XML
            data representing the updated access control setting of the vdc.

        :rtype: lxml.objectify.ObjectifiedElement
        """
        acl = Acl(self.client, await self.get_resource())
        return await acl.share_with_org_members(everyone_access_level)

    async def unshare_from_org_members(self):
        """Unshare the vApp from all members of current organization.

        :return: an object containing EntityType.CONTROL_ACCESS_PARAMS XML
            data representing the updated access control setting of the vdc.

        :rtype: lxml.objectify.ObjectifiedElement
        """
        acl = Acl(self.client, await self.get_resource())
        return await acl.unshare_from_org_members()

    async def get_all_networks(self):
        """Helper method that returns the list of networks defined in the vApp.

        :return: a smart xpath string that represents the list of vApp
            networks.

        :rtype: xpath string
        """
        await self.get_resource()
        return self.resource.xpath(
            '//ovf:NetworkSection/ovf:Network',
            namespaces={'ovf': NSMAP['ovf']})

    def get_vapp_network_name(self, index=0):
        """Returns the name of the network defined in the vApp by index.

        :param int index: index of the vApp network to retrieve. 0 if omitted.

        :return: name of the requested network.

        :rtype: str

        :raises: EntityNotFoundException: if the named network could not be
            found.
        """
        networks = self.get_all_networks()
        if networks is None or len(networks) < index + 1:
            raise EntityNotFoundException(
                'Can\'t find the specified vApp network')
        return networks[index].get('{' + NSMAP['ovf'] + '}name')

    async def to_sourced_item(self, spec):
        """Creates a vm SourcedItem from a vm specification.

        :param dict spec: a dictionary containing

            - vapp: (resource): (required) source vApp or vAppTemplate
                resource.
            - source_vm_name: (str): (required) source vm name.
            - target_vm_name: (str): (optional) target vm name.
            - hostname: (str): (optional) target guest hostname.
            - password: (str): (optional) the administrator password of the vm.
            - password_auto: (bool): (optional) auto generate administrator
                password.
            - password_reset: (bool): (optional) True, if the administrator
                password for this vm must be reset after first use.
            - cust_script: (str): (optional) script to run on guest
                customization.
            - network: (str): (optional) name of the vApp network to connect.
                If omitted, the vm won't be connected to any network.
            - storage_profile: (str): (optional) the name of the storage
                profile to be used for this vm.

        :return: an object containing SourcedItem XML element.

        :rtype: lxml.objectify.ObjectifiedElement
        """
        source_vapp = VApp(self.client, resource=spec['vapp'])
        source_vm_resource = await source_vapp.get_vm(spec['source_vm_name'])

        sourced_item = E.SourcedItem(
            E.Source(
                href=source_vm_resource.get('href'),
                id=source_vm_resource.get('id'),
                name=source_vm_resource.get('name'),
                type=source_vm_resource.get('type')))

        vm_general_params = E.VmGeneralParams()
        if 'target_vm_name' in spec:
            vm_general_params.append(E.Name(spec['target_vm_name']))

        vm_instantiation_param = E.InstantiationParams()
        if 'network' in spec:
            primary_index = int(source_vm_resource.NetworkConnectionSection.
                                PrimaryNetworkConnectionIndex.text)
            if 'ip_allocation_mode' in spec:
                ip_allocation_mode = spec['ip_allocation_mode']
            else:
                ip_allocation_mode = 'DHCP'
            vm_instantiation_param.append(
                E.NetworkConnectionSection(
                    E_OVF.Info(),
                    E.NetworkConnection(
                        E.NetworkConnectionIndex(primary_index),
                        E.IsConnected(True),
                        E.IpAddressAllocationMode(ip_allocation_mode.upper()),
                        network=spec['network'])))

        needs_customization = 'disk_size' in spec or 'password' in spec or \
            'cust_script' in spec or 'hostname' in spec
        if needs_customization:
            guest_customization_param = E.GuestCustomizationSection(
                E_OVF.Info(),
                E.Enabled(True),
            )
            if 'password' in spec:
                guest_customization_param.append(E.AdminPasswordEnabled(True))
                guest_customization_param.append(E.AdminPasswordAuto(False))
                guest_customization_param.append(
                    E.AdminPassword(spec['password']))
            else:
                if 'password_auto' in spec:
                    guest_customization_param.append(
                        E.AdminPasswordEnabled(True))
                    guest_customization_param.append(E.AdminPasswordAuto(True))
                else:
                    guest_customization_param.append(
                        E.AdminPasswordEnabled(False))
            if 'password_reset' in spec:
                guest_customization_param.append(
                    E.ResetPasswordRequired(spec['password_reset']))
            if 'cust_script' in spec:
                guest_customization_param.append(
                    E.CustomizationScript(spec['cust_script']))
            if 'hostname' in spec:
                guest_customization_param.append(
                    E.ComputerName(spec['hostname']))
            vm_instantiation_param.append(guest_customization_param)

        vm_general_params.append(E.NeedsCustomization(needs_customization))
        sourced_item.append(vm_general_params)
        sourced_item.append(vm_instantiation_param)

        if 'storage_profile' in spec:
            sp = spec['storage_profile']
            storage_profile = E.StorageProfile(
                href=sp.get('href'),
                id=sp.get('href').split('/')[-1],
                type=sp.get('type'),
                name=sp.get('name'))
            sourced_item.append(storage_profile)

        return sourced_item

    async def add_vms(self,
                specs,
                deploy=True,
                power_on=True,
                all_eulas_accepted=None,
                source_delete=False):
        """Recompose the vApp and add vms.

        :param dict specs: vm specifications, see `to_sourced_item()` method
            for specification details.
        :param bool deploy: True, if the vApp should be deployed at
            instantiation.
        :param power_on: (bool): True if the vApp should be powered-on at
            instantiation
        :param bool all_eulas_accepted: True confirms acceptance of all
            EULAs in the vApp.

        :return: an object containing EntityType.VAPP XML data representing the
            updated vApp.

        :rtype: lxml.objectify.ObjectifiedElement
        """
        params = E.RecomposeVAppParams(
            deploy='true' if deploy else 'false',
            powerOn='true' if power_on else 'false')

        for spec in specs:
<<<<<<< HEAD
            params.append(await self.to_sourced_item(spec))
=======
            params.append(self.to_sourced_item(spec))
        if source_delete:
            params.SourcedItem.set('sourceDelete', 'true')
>>>>>>> 281a25df
        if all_eulas_accepted is not None:
            params.append(E.AllEULAsAccepted(all_eulas_accepted))
        return await self.client.post_linked_resource(
            self.resource, RelationType.RECOMPOSE,
            EntityType.RECOMPOSE_VAPP_PARAMS.value, params)

    def delete_vms(self, names):
        """Recompose the vApp and delete vms.

        :param list names: names (str) of vms to delete from the vApp.

        :return: an object containing EntityType.VAPP XML data representing the
            updated vApp.

        :rtype: lxml.objectify.ObjectifiedElement
        """
        params = E.RecomposeVAppParams()
        for name in names:
            vm = self.get_vm(name)
            params.append(E.DeleteItem(href=vm.get('href')))
        return self.client.post_linked_resource(
            self.resource, RelationType.RECOMPOSE,
            EntityType.RECOMPOSE_VAPP_PARAMS.value, params)

    async def connect_org_vdc_network(self,
                                orgvdc_network_name,
                                retain_ip=None,
                                is_deployed=None,
                                fence_mode=FenceMode.BRIDGED.value):
        """Connect the vApp to an org vdc network.

        :param str orgvdc_network_name: name of the org vdc network to be
            connected to.
        :param bool retain_ip: True, if  the network resources such as IP/MAC
            of router will be retained across deployments.
        :param bool is_deployed: True, if this org vdc network has been
            deployed.
        :param str fence_mode: mode of connectivity to the parent network.
            Acceptable values are 'bridged', 'isolated' or 'natRouted'. Default
            value is 'bridged'.

        :return: an object containing EntityType.TASK XML data which represents
            the asynchronous task  that is connecting the vApp to the network.

        :rtype: lxml.objectify.ObjectifiedElement

        :raises: EntityNotFoundException: if named org vdc network does not
            exist.
        :raises: InvalidStateException: if the vApp is already connected to the
            org vdc network.
        """
        vdc = VDC(
            self.client,
            href=find_link(self.resource, RelationType.UP,
                           EntityType.VDC.value).href)
        orgvdc_network_href = await vdc.get_orgvdc_network_admin_href_by_name(
            orgvdc_network_name)

        network_configuration_section = \
            deepcopy(self.resource.NetworkConfigSection)

        matched_orgvdc_network_config = \
            self._search_for_network_config_by_name(
                orgvdc_network_name, network_configuration_section)
        if matched_orgvdc_network_config is not None:
            raise InvalidStateException(
                "Org vdc network \'%s\' is already connected to "
                "vApp." % orgvdc_network_name)

        configuration = E.Configuration(
            E.ParentNetwork(href=orgvdc_network_href), E.FenceMode(fence_mode))
        if retain_ip is not None:
            configuration.append(E.RetainNetInfoAcrossDeployments(retain_ip))
        network_config = E.NetworkConfig(
            configuration, networkName=orgvdc_network_name)
        if is_deployed is not None:
            network_config.append(E.IsDeployed(is_deployed))
        network_configuration_section.append(network_config)

        return await self.client.put_linked_resource(
            self.resource.NetworkConfigSection, RelationType.EDIT,
            EntityType.NETWORK_CONFIG_SECTION.value,
            network_configuration_section)

    def disconnect_org_vdc_network(self, orgvdc_network_name):
        """Disconnect the vApp from an org vdc network.

        :param str orgvdc_network_name: (str): name of the orgvdc network to be
            disconnected.

        :return: an object containing EntityType.TASK XML data which represents
            the asynchronous task  that is disconnecting the vApp from the
            network.

        :rtype: lxml.objectify.ObjectifiedElement

        :raises: InvalidStateException: if the named org vdc network is not
            connected to the vApp.
        """
        network_configuration_section = \
            deepcopy(self.resource.NetworkConfigSection)

        matched_orgvdc_network_config = \
            self._search_for_network_config_by_name(
                orgvdc_network_name, network_configuration_section)
        if matched_orgvdc_network_config is None:
            raise InvalidStateException(
                "Org vdc network \'%s\' is not attached to the vApp" %
                orgvdc_network_name)
        else:
            network_configuration_section.remove(matched_orgvdc_network_config)

        return self.client.put_linked_resource(
            self.resource.NetworkConfigSection, RelationType.EDIT,
            EntityType.NETWORK_CONFIG_SECTION.value,
            network_configuration_section)

    @staticmethod
    def _search_for_network_config_by_name(orgvdc_network_name,
                                           network_configuration_section):
        """Search for the NetworkConfig element by org vdc network name.

        :param str orgvdc_network_name: name of the org vdc network to be
            searched.
        :param lxml.objectify.ObjectifiedElement network_configuration_section:
            NetworkConfigSection of the vApp.

        :return: an object containing NetworkConfig XML element which
            represents the configuration of the named org vdc network.

        :rtype: lxml.objectify.ObjectifiedElement
        """
        if hasattr(network_configuration_section, 'NetworkConfig'):
            for network_config in network_configuration_section.NetworkConfig:
                if network_config.get('networkName') == orgvdc_network_name:
                    return network_config
        return None

    def create_vapp_network(self,
                            name,
                            network_cidr,
                            description=None,
                            primary_dns_ip=None,
                            secondary_dns_ip=None,
                            dns_suffix=None,
                            ip_ranges=None,
                            is_guest_vlan_allowed=False):
        """Create a vApp network.

        :param str network_name: name of vApp network to be created.
        :param str network_cidr: CIDR in the format of 192.168.1.1/24.
        :param str description: description of vApp network.
        :param str primary_dns_ip: IP address of primary DNS server.
        :param str secondary_dns_ip: IP address of secondary DNS Server.
        :param str dns_suffix: DNS suffix.
        :params list ip_ranges: list of IP ranges used for static pool
            allocation in the network. For example, [192.168.1.2-192.168.1.49,
            192.168.1.100-192.168.1.149].

        :return: an object containing EntityType.TASK XML data which represents
            the asynchronous task that is creating the vApp network.

        :rtype: lxml.objectify.ObjectifiedElement
        """
        self.get_resource()
        network_config_section = \
            deepcopy(self.resource.NetworkConfigSection)
        network_config = E.NetworkConfig(networkName=name)
        if description is not None:
            network_config.append(E.Description(description))

        config = E.Configuration()
        ip_scopes = E.IpScopes()
        ip_scope = E.IpScope()

        ip_scope.append(E.IsInherited(False))
        gateway_ip, netmask = cidr_to_netmask(network_cidr)
        ip_scope.append(E.Gateway(gateway_ip))
        ip_scope.append(E.Netmask(netmask))
        if primary_dns_ip is not None:
            ip_scope.append(E.Dns1(primary_dns_ip))
        if secondary_dns_ip is not None:
            ip_scope.append(E.Dns2(secondary_dns_ip))
        if dns_suffix is not None:
            ip_scope.append(E.DnsSuffix(dns_suffix))

        e_ip_ranges = E.IpRanges()
        for ip_range in ip_ranges:
            e_ip_range = E.IpRange()
            ip_range_token = ip_range.split('-')
            e_ip_range.append(E.StartAddress(ip_range_token[0]))
            e_ip_range.append(E.EndAddress(ip_range_token[1]))
            e_ip_ranges.append(e_ip_range)

        ip_scope.append(e_ip_ranges)
        ip_scopes.append(ip_scope)
        config.append(ip_scopes)
        config.append(E.FenceMode(FenceMode.ISOLATED.value))
        config.append(E.GuestVlanAllowed(is_guest_vlan_allowed))
        network_config.append(config)

        network_config_section.append(network_config)
        return self.client.put_linked_resource(
            self.resource.NetworkConfigSection, RelationType.EDIT,
            EntityType.NETWORK_CONFIG_SECTION.value, network_config_section)

    def reset_vapp_network(self, network_name):
        """Resets a vApp network.

        :param str network_name: name of vApp network to be reset.

        :return: an object containing EntityType.TASK XML data which represents
            the asynchronous task that is resetting the vApp network.

        :rtype: lxml.objectify.ObjectifiedElement
        """
        self.get_resource()
        # find the required network
        for nw in self.resource.NetworkConfigSection.NetworkConfig:
            if nw.get("networkName") == network_name:
                return self.client.post_linked_resource(
                    nw, RelationType.REPAIR, None, None)
        raise EntityNotFoundException(
            'Can\'t find network \'%s\'' % network_name)

    async def delete_vapp_network(self, network_name):
        """Deletes a vApp network.

        :param str network_name: name of vApp network to be deleted.

        :return: an object containing EntityType.TASK XML data which represents
            the asynchronous task that is deleting the vApp network.

        :rtype: lxml.objectify.ObjectifiedElement
        """
        await self.get_resource()
        network_config_section = deepcopy(self.resource.NetworkConfigSection)
        # find the required network
        for nw in network_config_section.NetworkConfig:
            if nw.get("networkName") == network_name:
                network_config_section.remove(nw)
                return await self.client.put_linked_resource(
                    self.resource.NetworkConfigSection, RelationType.EDIT,
                    EntityType.NETWORK_CONFIG_SECTION.value,
                    network_config_section)
        raise EntityNotFoundException(
            'Can\'t find network \'%s\'' % network_name)

    def update_vapp_network(self, network_name, new_net_name, new_net_desc):
        """Update a vApp network.

        :param str network_name: name of vApp network to be updated.
        :param str new_net_name: name of vApp network to be updated.
        :param str new_net_desc: description of vApp network to be updated.
        :return: an object containing EntityType.TASK XML data which represents
            the asynchronous task that is updating the vApp network.
        :rtype: lxml.objectify.ObjectifiedElement
        """
        # find the required network
        for network_config in self.resource.NetworkConfigSection.NetworkConfig:
            if network_config.get("networkName") == network_name:
                if new_net_name:
                    network_config.set('networkName', new_net_name)
                if new_net_desc:
                    if hasattr(network_config, 'Description'):
                        network_config.Description = E.Description(
                            new_net_desc)
                    else:
                        network_config.insert(0, E.Description(new_net_desc))
                return self.client.put_linked_resource(
                    self.resource.NetworkConfigSection, RelationType.EDIT,
                    EntityType.NETWORK_CONFIG_SECTION.value,
                    self.resource.NetworkConfigSection)
        raise EntityNotFoundException(
            'Can\'t find network \'%s\'' % network_name)

    def add_ip_range(self, network_name, start_ip, end_ip):
        """Add IP range to vApp network.

        :param str network_name: name of vApp network.
        :param str start_ip: start IP of IP range.
        :param str end_ip: last IP of IP range.
        :return: an object containing EntityType.TASK XML data which represents
            the asynchronous task that is updating the vApp network.
        :rtype: lxml.objectify.ObjectifiedElement
        """
        for network_config in self.resource.NetworkConfigSection.NetworkConfig:
            if network_config.get("networkName") == network_name:
                iprange = E.IpRange(
                    E.StartAddress(start_ip), E.EndAddress(end_ip))
                IpScope = network_config.Configuration.IpScopes.IpScope
                if hasattr(IpScope, 'IpRanges'):
                    IpScope.IpRanges.append(iprange)
                else:
                    IpScope.append(E.IpRanges(iprange))
                return self.client.put_linked_resource(
                    self.resource.NetworkConfigSection, RelationType.EDIT,
                    EntityType.NETWORK_CONFIG_SECTION.value,
                    self.resource.NetworkConfigSection)
        raise EntityNotFoundException(
            'Can\'t find network \'%s\'' % network_name)

    def update_ip_range(self, network_name, start_ip, end_ip, new_start_ip,
                        new_end_ip):
        """Update IP range to vApp network.

        :param str network_name: name of vApp network.
        :param str start_ip: start IP of IP range.
        :param str end_ip: last IP of IP range.
        :param str new_start_ip: start IP of IP range to be updated.
        :param str new_end_ip: last IP of IP range to be updated.
        :return: an object containing EntityType.TASK XML data which represents
            the asynchronous task that is updating the vApp network.
        :rtype: lxml.objectify.ObjectifiedElement
        """
        for network_config in self.resource.NetworkConfigSection.NetworkConfig:
            if network_config.get("networkName") == network_name:
                IpScope = network_config.Configuration.IpScopes.IpScope
                if (hasattr(IpScope, 'IpRanges')):
                    for ip_range in IpScope.IpRanges.IpRange:
                        if ip_range.StartAddress == start_ip \
                                and ip_range.EndAddress == end_ip:
                            ip_range.clear()
                            ip_range.append(E.StartAddress(new_start_ip))
                            ip_range.append(E.EndAddress(new_end_ip))
                            return self.client.put_linked_resource(
                                self.resource.NetworkConfigSection,
                                RelationType.EDIT,
                                EntityType.NETWORK_CONFIG_SECTION.value,
                                self.resource.NetworkConfigSection)
                break
        raise EntityNotFoundException(
            'Can\'t find ip range from \'%s\' to \'%s\'' % start_ip, end_ip)

    def delete_ip_range(self, network_name, start_ip, end_ip):
        """Delete IP range to vApp network.

        :param str network_name: name of vApp network.
        :param str start_ip: start IP of IP range.
        :param str end_ip: last IP of IP range.
        :return: an object containing EntityType.TASK XML data which represents
            the asynchronous task that is updating the vApp network.
        :rtype: lxml.objectify.ObjectifiedElement
        """
        for network_config in self.resource.NetworkConfigSection.NetworkConfig:
            if network_config.get("networkName") == network_name:
                IpScope = network_config.Configuration.IpScopes.IpScope
                if (hasattr(IpScope, 'IpRanges')):
                    for ip_range in IpScope.IpRanges.IpRange:
                        if ip_range.StartAddress == start_ip \
                                and ip_range.EndAddress == end_ip:
                            IpScope.IpRanges.remove(ip_range)
                            return self.client.put_linked_resource(
                                self.resource.NetworkConfigSection,
                                RelationType.EDIT,
                                EntityType.NETWORK_CONFIG_SECTION.value,
                                self.resource.NetworkConfigSection)
                break
        raise EntityNotFoundException(
            'Can\'t find IP range from \'%s\' to \'%s\'' % start_ip, end_ip)

    def update_dns_detail(self, ip_scope, type, value):
        """Update DNS details to IpScope.

        :param Element IpScope: parent element.
        :param str type: type is tag.
        :param str value: value of tag.
        """
        if value is None:
            return
        element = etree.Element(type)
        element.text = value
        if hasattr(ip_scope, type):
            ip_scope.remove(ip_scope[type])
        ip_scope.insert(ip_scope.index(ip_scope.IsEnabled), element)

    def update_dns_vapp_network(self,
                                network_name,
                                primary_dns_ip=None,
                                secondary_dns_ip=None,
                                dns_suffix=None):
        """Add DNS details to vApp network.

        :param str network_name: name of App network.
        :param str primary_dns_ip: primary DNS IP.
        :param str secondary_dns_ip: secondary DNS IP.
        :param str dns_suffix: DNS suffix.
        :return: an object containing EntityType.TASK XML data which represents
            the asynchronous task that is updating the vApp network.
        :rtype: lxml.objectify.ObjectifiedElement
        """
        for network_config in self.resource.NetworkConfigSection.NetworkConfig:
            if network_config.get('networkName') == network_name:
                ip_scope = network_config.Configuration.IpScopes.IpScope
                self.update_dns_detail(ip_scope, 'Dns1', primary_dns_ip)
                self.update_dns_detail(ip_scope, 'Dns2', secondary_dns_ip)
                self.update_dns_detail(ip_scope, 'DnsSuffix', dns_suffix)
                return self.client.put_linked_resource(
                    self.resource.NetworkConfigSection, RelationType.EDIT,
                    EntityType.NETWORK_CONFIG_SECTION.value,
                    self.resource.NetworkConfigSection)
        raise EntityNotFoundException(
            'Can\'t find network \'%s\'' % network_name)

    def dns_detail_of_vapp_network(self, network_name):
        """DNS details of vApp network.

        :param str network_name: name of App network.
        :return:  Dictionary having Dns1, Dns2 and DnsSuffix.
        e.g.
        {'Dns1': '10.1.1.1', 'Dns2': '10.1.1.2', 'DnsSuffix':'example.com'}
        :rtype: dict
        :raises: Exception: if the network can't be found.
        """
        for network_config in self.resource.NetworkConfigSection.NetworkConfig:
            if network_config.get('networkName') == network_name:
                ip_scope = network_config.Configuration.IpScopes.IpScope
                dns_details = {}
                if hasattr(ip_scope, 'Dns1'):
                    dns_details['Dns1'] = ip_scope.Dns1
                if hasattr(ip_scope, 'Dns2'):
                    dns_details['Dns2'] = ip_scope.Dns2
                if hasattr(ip_scope, 'DnsSuffix'):
                    dns_details['DnsSuffix'] = ip_scope.DnsSuffix
                return dns_details
        raise EntityNotFoundException(
            'Can\'t find network \'%s\'' % network_name)

    def list_ip_allocations(self, network_name):
        """List all allocated ip of vApp network.

        :param str network_name: name of vApp network.
        :return: list of IP allocation details.
        e.g.
        [{'Allocation_type':'vsmAllocated','Is_deployed':True,
         'Ip_address':'10.1.2.1'},
         {'Allocation_type':'vmAllocated','Is_deployed': True,
         'Ip_address':'10.1.2.12'}]
        :rtype: list.
        """
        self.get_resource()
        vapp_network_resource_href = find_link(
            self.resource,
            rel=RelationType.DOWN,
            media_type=EntityType.vApp_Network.value,
            name=network_name).href
        vapp_network_resource = self.client.get_resource(
            vapp_network_resource_href)
        obj = self.client.get_linked_resource(
            vapp_network_resource, RelationType.DOWN,
            EntityType.ALLOCATED_NETWORK_ADDRESS.value)
        list_allocated_ip = []
        if hasattr(obj, 'IpAddress'):
            for ip_address in obj.IpAddress:
                dict = {}
                dict['Allocation_type'] = ip_address.get('allocationType')
                dict['Is_deployed'] = ip_address.get('isDeployed')
                if hasattr(ip_address, 'IpAddress'):
                    dict['Ip_address'] = ip_address.IpAddress
                list_allocated_ip.append(dict)
        return list_allocated_ip

    async def edit_name_and_description(self, name, description=None):
        """Edit name and description of the vApp.

        :param str name: New name of the vApp. It is mandatory.
        :param str description: New description of the vApp.

        :return: object containing EntityType.TASK XML data
            representing the asynchronous task.

        :rtype: lxml.objectify.ObjectifiedElement
        """
        if name is None or name.isspace():
            raise InvalidParameterException("Name can't be None or empty")
        vapp = await self.get_resource()
        vapp.set('name', name.strip())
        if description is not None:
            if hasattr(vapp, 'Description'):
                vapp.replace(vapp.Description, E.Description(description))
            else:
                vapp.LeaseSettingsSection.addprevious(
                    E.Description(description))

        return await self.client.put_linked_resource(
            self.resource, RelationType.EDIT, EntityType.VAPP.value, vapp)

    async def suspend_vapp(self):
        """Suspend a vApp.

        :return: an object containing EntityType.TASK XML data which represents
            the asynchronous task that is suspending the vApp.

        :rtype: lxml.objectify.ObjectifiedElement
        """
        await self.get_resource()
        return await self.client.post_linked_resource(
            self.resource, RelationType.POWER_SUSPEND, None, None)

    async def discard_suspended_state_vapp(self):
        """Discard suspended state of the vApp.

        :return: an object containing EntityType.TASK XML data which represents
                    the asynchronous task that is discarding suspended state
                    of vApp.

        :rtype: lxml.objectify.ObjectifiedElement
        """
        await self.get_resource()
        return await self.client.post_linked_resource(
            self.resource, RelationType.DISCARD_SUSPENDED_STATE, None, None)

    async def enter_maintenance_mode(self):
        """Enter maintenance mode a vApp."""
        await self.get_resource()
        return await self.client.post_linked_resource(
            self.resource, RelationType.ENTER_MAINTENANCE_MODE, None, None)

    async def exit_maintenance_mode(self):
        """Exit maintenance mode a vApp."""
        await self.get_resource()
        return await self.client.post_linked_resource(
            self.resource, RelationType.EXIT_MAINTENANCE_MODE, None, None)

    async def enable_download(self):
        """Helper method to enable an entity for download.

        Behind the scene it involves vCD copying the template/media file
        from ESX hosts to spool area (transfer folder).
        """
        await self.get_resource()
        return await self.client.post_linked_rsnaesource(
            self.resource, RelationType.ENABLE, None, None)

    async def download_ova(self, file_name, chunk_size=DEFAULT_CHUNK_SIZE):
        """Downloads a vapp into a local file.

        :param str file_name: name of the target file on local disk where the
            contents of the vapp will be downloaded to.
        :param int chunk_size: size of chunks in which the vapp will
            be downloaded and written to the disk.

        :return: number of bytes written to file.
        :rtype: int
        """
        await self.enable_download()
        self.resource = None
        await self.get_resource()
        ova_uri = find_link(self.resource, RelationType.DOWNLOAD_OVA_DEFAULT,
                            EntityType.APPLICATION_BINARY.value).href
        return await self.client.download_from_uri(ova_uri, file_name, chunk_size)

    async def upgrade_virtual_hardware(self):
        """Upgrade virtual hardware of vapp.

        Behind the scene it upgrades virtual hardware of all the vm belongs to
            vapp.

        :return: no of vm upgraded.
        :rtype: int
        """
        self.resource = None
        await self.get_resource()
        no_of_vm_upgraded = 0
<<<<<<< HEAD
        vm = await self.get_vm()
        vm_obj = VM(self.client, resource=vm)
        try:
            task = await vm_obj.upgrade_virtual_hardware()
            no_of_vm_upgraded += 1
        except OperationNotSupportedException:
            LOGGER.error('Operation not supported  for vm ' +
                         vm.get('name'))
        return no_of_vm_upgraded
=======
        for vm in self.get_all_vms():
            vm_obj = VM(self.client, resource=vm)
            try:
                task = vm_obj.upgrade_virtual_hardware()
                self.client.get_task_monitor().wait_for_success(task)
                no_of_vm_upgraded += 1
            except OperationNotSupportedException:
                LOGGER.error('Operation not supported  for vm ' +
                             vm.get('name'))
        return no_of_vm_upgraded

    def vapp_clone(self, vdc_href, vapp_name, description, source_delete):
        """Copy a vapp to vdc with given name.

        :param str vdc_href: link of vdc where vapp is going to copy.
        :param str vapp_name: name of vapp.
        :param str description: description of vapp.
        :param bool source_delete: if source_delete is true it will delete
            source vapp.
        :return: an object containing EntityType.TASK XML data which represents
            the asynchronous task that is copying the vApp.
        :rtype: lxml.objectify.ObjectifiedElement
        """
        resource = E.CloneVAppParams(name=vapp_name)
        if description is not None:
            resource.append(E.Description(description))
        resource.append(E.Source(href=self.resource.get('href')))
        if source_delete:
            resource.append(E.IsSourceDelete(True))
        else:
            resource.append(E.IsSourceDelete(False))
        for vm in self.get_all_vms():
            sourced_vm_instantiation_params = E.SourcedVmInstantiationParams()
            sourced_vm_instantiation_params.append(
                E.Source(href=vm.get('href')))
            sourced_vm_instantiation_params.append(
                E.StorageProfile(href=vm.StorageProfile.get('href')))
            resource.append(sourced_vm_instantiation_params)
        vdc_resource = self.client.get_resource(vdc_href)
        result = self.client.post_linked_resource(
            vdc_resource, RelationType.ADD, EntityType.CLONE_VAPP_PARAMS.value,
            resource)
        return result.Tasks.Task[0]

    def copy_to(self, vdc_href, vapp_new_name, description):
        """Copy a vapp to vdc with given name.

        :param str vdc_href: link of vdc where vapp is going to copy.
        :param str vapp_new_name: name of vapp.
        :param str description: description of vapp.

        :return: an object containing EntityType.TASK XML data which represents
            the asynchronous task that is copying the vApp.
        :rtype: lxml.objectify.ObjectifiedElement
        """
        return self.vapp_clone(vdc_href, vapp_new_name, description, False)

    def move_to(self, vdc_href):
        """Move a vapp to another vdc.

        :param str vdc_href: link of vdc where vapp is going to move.

        :return: an object containing EntityType.TASK XML data which represents
            the asynchronous task that is moving the vApp.
        :rtype: lxml.objectify.ObjectifiedElement
        """
        vapp_name = self.resource.get('name')
        return self.vapp_clone(vdc_href, vapp_name, None, True)

    def create_snapshot(self, memory=False, quiesce=False):
        """Create snapshot of vapp.

        :param bool memory: True, if the snapshot should include the virtual
            machine's memory.
        :param bool quiesce: True, if the file system of the virtual machine
            should be quiesced before the snapshot is created. Requires VMware
            tools to be installed on the vm.

        :return: an object containing EntityType.TASK XML data which represents
            the asynchronous task that is moving the vApp.
        :rtype: lxml.objectify.ObjectifiedElement
        """
        snapshot_vapp_params = E.CreateSnapshotParams()
        snapshot_vapp_params.set('memory', str(memory).lower())
        snapshot_vapp_params.set('quiesce', str(quiesce).lower())
        return self.client.post_linked_resource(
            self.resource, RelationType.SNAPSHOT_CREATE,
            EntityType.SNAPSHOT_CREATE.value, snapshot_vapp_params)

    def snapshot_revert_to_current(self):
        """Reverts a vapp to the current snapshot, if any.

        :return: an object containing EntityType.TASK XML data which represents
            the asynchronous task that is reverting the snapshot.

        :rtype: lxml.objectify.ObjectifiedElement
        """
        self.get_resource()
        return self.client.post_linked_resource(
            self.resource, RelationType.SNAPSHOT_REVERT_TO_CURRENT, None, None)

    def snapshot_remove(self):
        """Remove snapshots of a vapp.

        :return: an object containing EntityType.TASK XML data which represents
            the asynchronous task removing the snapshots.

        :rtype: lxml.objectify.ObjectifiedElement
        """
        self.get_resource()
        return self.client.post_linked_resource(
            self.resource, RelationType.SNAPSHOT_REMOVE_ALL, None, None)

    def get_vapp_network_list(self):
        """Returns the list of vapp network defined in the vApp.

        :return: list of the vapp network name.

        :rtype: list
        """
        self.get_resource()
        vapp_network_list = []
        for network_config in self.resource.NetworkConfigSection.NetworkConfig:
            if network_config.get('networkName') != 'none':
                vapp_network_list.append({
                    'name':
                    network_config.get('networkName')
                })
        return vapp_network_list

    def sync_syslog_settings(self, network_name):
        """Sync syslog settings of vApp network.

        :param str network_name: name of App network.
        :return: an object containing EntityType.TASK XML data which represents
            the asynchronous task that is updating the vApp network.
        :rtype: lxml.objectify.ObjectifiedElement
        :raises: Exception: if the network can't be found.
        """
        for network_config in self.resource.NetworkConfigSection.NetworkConfig:
            if network_config.get('networkName') == network_name:
                return self.client.post_linked_resource(
                    resource=network_config,
                    rel=RelationType.SYNC_SYSLOG_SETTINGS,
                    media_type=EntityType.TASK.value,
                    contents=None)
        raise EntityNotFoundException(
            'Can\'t find network \'%s\'' % network_name)

    def connect_vapp_network_to_ovdc_network(self, network_name,
                                             orgvdc_network_name):
        """Connect vapp network to org vdc network.

        :param str network_name: name of App network.
        :param str orgvdc_network_name: org vdc network name.
        :return: an object containing EntityType.TASK XML data which represents
            the asynchronous task that is updating the vApp network.
        :rtype: lxml.objectify.ObjectifiedElement
        """
        vdc = VDC(
            self.client,
            href=find_link(self.resource, RelationType.UP,
                           EntityType.VDC.value).href)
        orgvdc_network_href = vdc.get_orgvdc_network_admin_href_by_name(
            orgvdc_network_name)
        ovdc_net_res = self.client.get_resource(orgvdc_network_href)
        vapp_network_href = find_link(
            resource=self.resource,
            rel=RelationType.DOWN,
            media_type=EntityType.vApp_Network.value,
            name=network_name).href
        vapp_net_res = self.client.get_resource(vapp_network_href)
        parent_network = E.ParentNetwork()
        parent_network.set('href', orgvdc_network_href)
        parent_network.set('id', ovdc_net_res.get('id'))
        parent_network.set('name', ovdc_net_res.get('name'))
        vapp_net_res.Configuration.FenceMode.addprevious(parent_network)
        vapp_net_res.Configuration.remove(vapp_net_res.Configuration.FenceMode)
        vapp_net_res.Configuration.ParentNetwork.addnext(
            E.FenceMode(FenceMode.NAT_ROUTED.value))
        return self.client.put_linked_resource(
            resource=vapp_net_res,
            rel=RelationType.EDIT,
            media_type=EntityType.vApp_Network.value,
            contents=vapp_net_res)
>>>>>>> 281a25df
<|MERGE_RESOLUTION|>--- conflicted
+++ resolved
@@ -953,13 +953,9 @@
             powerOn='true' if power_on else 'false')
 
         for spec in specs:
-<<<<<<< HEAD
             params.append(await self.to_sourced_item(spec))
-=======
-            params.append(self.to_sourced_item(spec))
         if source_delete:
             params.SourcedItem.set('sourceDelete', 'true')
->>>>>>> 281a25df
         if all_eulas_accepted is not None:
             params.append(E.AllEULAsAccepted(all_eulas_accepted))
         return await self.client.post_linked_resource(
@@ -1524,7 +1520,6 @@
         self.resource = None
         await self.get_resource()
         no_of_vm_upgraded = 0
-<<<<<<< HEAD
         vm = await self.get_vm()
         vm_obj = VM(self.client, resource=vm)
         try:
@@ -1533,17 +1528,6 @@
         except OperationNotSupportedException:
             LOGGER.error('Operation not supported  for vm ' +
                          vm.get('name'))
-        return no_of_vm_upgraded
-=======
-        for vm in self.get_all_vms():
-            vm_obj = VM(self.client, resource=vm)
-            try:
-                task = vm_obj.upgrade_virtual_hardware()
-                self.client.get_task_monitor().wait_for_success(task)
-                no_of_vm_upgraded += 1
-            except OperationNotSupportedException:
-                LOGGER.error('Operation not supported  for vm ' +
-                             vm.get('name'))
         return no_of_vm_upgraded
 
     def vapp_clone(self, vdc_href, vapp_name, description, source_delete):
@@ -1719,5 +1703,4 @@
             resource=vapp_net_res,
             rel=RelationType.EDIT,
             media_type=EntityType.vApp_Network.value,
-            contents=vapp_net_res)
->>>>>>> 281a25df
+            contents=vapp_net_res)