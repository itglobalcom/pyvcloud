--- conflicted
+++ resolved
@@ -36,12 +36,9 @@
 from pyvcloud.vcd.exceptions import InvalidStateException
 from pyvcloud.vcd.exceptions import MultipleRecordsException
 from pyvcloud.vcd.exceptions import OperationNotSupportedException
-<<<<<<< HEAD
+from pyvcloud.vcd.metadata import Metadata
 from pyvcloud.vcd.utils import tag
-=======
-from pyvcloud.vcd.metadata import Metadata
 from pyvcloud.vcd.utils import uri_to_api_uri
->>>>>>> 3ece6d4a
 
 
 class VM(object):
@@ -523,18 +520,10 @@
         net_conn.append(E.IpAddressAllocationMode(ip_address_mode))
         net_conn.append(E.NetworkAdapterType(adapter_type))
         net_conn_section.insert(insert_index, net_conn)
-<<<<<<< HEAD
         await self.client.put_linked_resource(
             net_conn_section, RelationType.EDIT,
             EntityType.NETWORK_CONNECTION_SECTION.value, net_conn_section)
         return nic_index
-=======
-        vm_resource = self.get_resource()
-        vm_resource.NetworkConnectionSection = net_conn_section
-        return self.client.post_linked_resource(
-            vm_resource, RelationType.RECONFIGURE_VM, EntityType.VM.value,
-            vm_resource)
->>>>>>> 3ece6d4a
 
     async def set_primary_nic(self, index):
         # get network connection section.
@@ -566,7 +555,6 @@
         else:
             primary_index = None
 
-<<<<<<< HEAD
         net_conn_section = self.resource.NetworkConnectionSection
         if hasattr(net_conn_section, 'NetworkConnection'):
             for nc in net_conn_section.NetworkConnection:
@@ -589,25 +577,6 @@
                     nics.append(nic)
                 except AttributeError:
                     pass
-=======
-        for nc in self.resource.NetworkConnectionSection.NetworkConnection:
-            nic = {}
-            nic[VmNicProperties.INDEX.value] = nc.NetworkConnectionIndex.text
-            nic[VmNicProperties.CONNECTED.value] = nc.IsConnected.text
-            nic[VmNicProperties.PRIMARY.value] = (
-                primary_index == nc.NetworkConnectionIndex.text)
-            nic[VmNicProperties.ADAPTER_TYPE.
-                value] = nc.NetworkAdapterType.text
-            nic[VmNicProperties.NETWORK.value] = nc.get(
-                VmNicProperties.NETWORK.value)
-            nic[VmNicProperties.IP_ADDRESS_MODE.
-                value] = nc.IpAddressAllocationMode.text
-            if hasattr(nc, 'IpAddress'):
-                nic[VmNicProperties.IP_ADDRESS.value] = nc.IpAddress.text
-            if hasattr(nc, 'MACAddress'):
-                nic[VmNicProperties.MAC_ADDRESS.value] = nc.MACAddress.text
-            nics.append(nic)
->>>>>>> 3ece6d4a
         return nics
 
     async def delete_nic(self, index):
@@ -1103,11 +1072,7 @@
         return await self.client.post_linked_resource(
             self.resource, RelationType.INSTALL_VMWARE_TOOLS, None, None)
 
-<<<<<<< HEAD
-    async def insert_cd_from_catalog(self, media_href):
-=======
-    def insert_cd_from_catalog(self, media_id):
->>>>>>> 3ece6d4a
+    async def insert_cd_from_catalog(self, media_id):
         """Insert CD from catalog to the vm.
 
         :param: media id to insert to VM
@@ -1117,25 +1082,17 @@
 
         :rtype: lxml.objectify.ObjectifiedElement
         """
-<<<<<<< HEAD
         vm_resource = await self.get_resource()
-=======
-        vm_resource = self.get_resource()
         vm_href = vm_resource.get('href')
         uri_api = uri_to_api_uri(vm_href)
         media_href = uri_api + "/media/" + media_id
->>>>>>> 3ece6d4a
         media_insert_params = E.MediaInsertOrEjectParams(
             E.Media(href=media_href))
         return await self.client.post_linked_resource(
             vm_resource, RelationType.INSERT_MEDIA,
             EntityType.MEDIA_INSERT_OR_EJECT_PARAMS.value, media_insert_params)
 
-<<<<<<< HEAD
-    async def eject_cd(self, media_href):
-=======
-    def eject_cd(self, media_id):
->>>>>>> 3ece6d4a
+    async def eject_cd(self, media_id):
         """Insert CD from catalog to the vm.
 
         :param: media id to eject from VM
@@ -1145,14 +1102,10 @@
 
         :rtype: lxml.objectify.ObjectifiedElement
         """
-<<<<<<< HEAD
         vm_resource = await self.get_resource()
-=======
-        vm_resource = self.get_resource()
         vm_href = vm_resource.get('href')
         uri_api = uri_to_api_uri(vm_href)
         media_href = uri_api + "/media/" + media_id
->>>>>>> 3ece6d4a
         media_eject_params = E.MediaInsertOrEjectParams(
             E.Media(href=media_href))
         return await self.client.post_linked_resource(
