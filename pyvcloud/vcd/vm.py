--- conflicted
+++ resolved
@@ -138,16 +138,11 @@
         return int(item[tag('rasd')('VirtualQuantity')])
 
     async def is_vmtools_installed(self):
-<<<<<<< HEAD
         r = await self.get_resource()
-        return hasattr(self.resource.RuntimeInfoSection, 'VMWareTools')
-=======
-        await self.get_resource()
         return (
-            hasattr(self.resource.VmSpecSection, 'VmToolsVersion')
-            and self.resource.VmSpecSection.VmToolsVersion.text != '0'
-        )
->>>>>>> 5041a93e
+                hasattr(self.resource.RuntimeInfoSection, 'VMWareTools')
+                and getattr(self.resource.RuntimeInfoSection, 'VMWareTools') != '0'
+            )
 
     async def modify_cpu(self, virtual_quantity, cores_per_socket=None):
         """Updates the number of CPUs of a vm.
@@ -1630,64 +1625,33 @@
         :param: bool is_networkCards: if True, it will provide network card
                                       information
 
-<<<<<<< HEAD
-        :return: dict having virtual hardware section details.
-
-        :rtype: dict
-        """
-        vhs_info = {}
-=======
         :return: list having virtual hardware section details.
 
         :rtype: list
         """
         result = []
->>>>>>> 5041a93e
         self.get_resource()
         if is_cpu:
             uri = self.href + '/virtualHardwareSection/cpu'
             cpu_resource = self.client.get_resource(uri)
-<<<<<<< HEAD
-            vhs_info['cpuVirtualQuantity'] = cpu_resource[
-                '{' + NSMAP['rasd'] + '}VirtualQuantity']
-            vhs_info['cpuCoresPerSocket'] = cpu_resource[
-                '{' + NSMAP['vmw'] + '}CoresPerSocket']
-=======
             vhs_cpu_info = {}
             vhs_cpu_info['cpuVirtualQuantity'] = cpu_resource[
                 '{' + NSMAP['rasd'] + '}VirtualQuantity']
             vhs_cpu_info['cpuCoresPerSocket'] = cpu_resource[
                 '{' + NSMAP['vmw'] + '}CoresPerSocket']
             result.append(vhs_cpu_info)
->>>>>>> 5041a93e
 
         if is_memory:
             uri = self.href + '/virtualHardwareSection/memory'
             memory_resource = self.client.get_resource(uri)
-<<<<<<< HEAD
-            vhs_info['memoryVirtualQuantityInMb'] = memory_resource[
-                '{' + NSMAP['rasd'] + '}VirtualQuantity']
-=======
             vhs_memory_info = {}
             vhs_memory_info['memoryVirtualQuantityInMb'] = memory_resource[
                 '{' + NSMAP['rasd'] + '}VirtualQuantity']
             result.append(vhs_memory_info)
->>>>>>> 5041a93e
 
         if is_disk:
             uri = self.href + '/virtualHardwareSection/disks'
             disk_list = self.client.get_resource(uri)
-<<<<<<< HEAD
-            disk_count = 0
-            for disk in disk_list.Item:
-                if disk['{' + NSMAP['rasd'] + '}Description'] == 'Hard disk':
-                    vhs_info['diskElementName' + str(disk_count)] = disk[
-                        '{' + NSMAP['rasd'] + '}ElementName']
-                    vhs_info['diskVirtualQuantityInBytes' + str(disk_count)] \
-                        = disk[
-                        '{' + NSMAP['rasd'] + '}VirtualQuantity']
-                    disk_count = disk_count + 1
-=======
             vhs_disk_info = {}
             for disk in disk_list.Item:
                 if disk['{' + NSMAP['rasd'] + '}Description'] == 'Hard disk':
@@ -1698,77 +1662,35 @@
                         '{' + NSMAP['rasd'] + '}VirtualQuantity']
 
             result.append(vhs_disk_info)
->>>>>>> 5041a93e
 
         if is_media:
             uri = self.href + '/virtualHardwareSection/media'
             media_list = self.client.get_resource(uri)
-<<<<<<< HEAD
-            media_count = 0
-=======
             vhs_media_info = {}
->>>>>>> 5041a93e
             for media in media_list.Item:
                 if media['{' +
                          NSMAP['rasd'] + '}Description'] == 'CD/DVD Drive':
                     if media['{' +
                              NSMAP['rasd'] + '}HostResource'].text is not None:
-<<<<<<< HEAD
-                        vhs_info['mediaCdElementName' + str(media_count)] = \
-                            media['{' + NSMAP['rasd'] + '}ElementName']
-                        vhs_info['mediaCdHostResource' + str(media_count)] = \
-                            media['{' + NSMAP['rasd'] + '}HostResource']
-                        media_count = media_count + 1
-=======
                         vhs_media_info['mediaCdElementName'] = \
                             media['{' + NSMAP['rasd'] + '}ElementName']
                         vhs_media_info['mediaCdHostResource'] = \
                             media['{' + NSMAP['rasd'] + '}HostResource']
->>>>>>> 5041a93e
                         continue
                 if media['{' +
                          NSMAP['rasd'] + '}Description'] == 'Floppy Drive':
                     if media['{' +
                              NSMAP['rasd'] + '}HostResource'].text is not None:
-<<<<<<< HEAD
-                        vhs_info['mediaFloppyElementName' +
-                                 str(media_count)] = \
-                            media['{' + NSMAP['rasd'] + '}ElementName']
-                        vhs_info['mediaFloppyHostResource'
-                                 + str(media_count)] = \
-                            media['{' + NSMAP['rasd'] + '}HostResource']
-                        media_count = media_count + 1
-                        continue
-=======
                         vhs_media_info['mediaFloppyElementName'] = \
                             media['{' + NSMAP['rasd'] + '}ElementName']
                         vhs_media_info['mediaFloppyHostResource'] = \
                             media['{' + NSMAP['rasd'] + '}HostResource']
                         continue
             result.append(vhs_media_info)
->>>>>>> 5041a93e
 
         if is_networkCards:
             uri = self.href + '/virtualHardwareSection/networkCards'
             ncards_list = self.client.get_resource(uri)
-<<<<<<< HEAD
-            ncard_count = 0
-            for ncard in ncards_list.Item:
-                if ncard['{' + NSMAP['rasd'] + '}Connection'] is not None:
-                    vhs_info['ncardElementName' + str(ncard_count)] = ncard[
-                        '{' + NSMAP['rasd'] + '}ElementName']
-                    vhs_info['nCardConnection' + str(ncard_count)] = ncard[
-                        '{' + NSMAP['rasd'] + '}Connection']
-                    vhs_info['nCardIpAddressingMode' + str(ncard_count)] = \
-                        ncard.xpath('rasd:Connection', namespaces=NSMAP)[
-                            0].attrib.get(
-                            '{' + NSMAP['vcloud'] + '}ipAddressingMode')
-                    vhs_info['nCardIpAddress' + str(ncard_count)] = \
-                        ncard.xpath('rasd:Connection', namespaces=NSMAP)[
-                            0].attrib.get('{' + NSMAP['vcloud'] + '}ipAddress')
-                    vhs_info[
-                        'nCardPrimaryNetworkConnection' + str(ncard_count)] = \
-=======
             vhs_network_info = {}
             for ncard in ncards_list.Item:
                 if ncard['{' + NSMAP['rasd'] + '}Connection'] is not None:
@@ -1785,25 +1707,10 @@
                             0].attrib.get('{' + NSMAP['vcloud'] + '}ipAddress')
                     vhs_network_info[
                         'nCardPrimaryNetworkConnection'] = \
->>>>>>> 5041a93e
                         ncard.xpath('rasd:Connection', namespaces=NSMAP)[
                             0].attrib.get(
                             '{' + NSMAP['vcloud'] +
                             '}primaryNetworkConnection')
-<<<<<<< HEAD
-                    vhs_info['nCardAddress' + str(ncard_count)] = ncard[
-                        '{' + NSMAP['rasd'] + '}Address']
-                    vhs_info['nCardAddressOnParent' + str(ncard_count)] = \
-                        ncard[
-                        '{' + NSMAP['rasd'] + '}AddressOnParent']
-                    vhs_info['nCardAutomaticAllocation' + str(ncard_count)] = \
-                        ncard['{' + NSMAP['rasd'] + '}AutomaticAllocation']
-                    vhs_info['nCardResourceSubType' + str(ncard_count)] = \
-                        ncard['{' + NSMAP['rasd'] + '}ResourceSubType']
-                    ncard_count = ncard_count + 1
-
-        return vhs_info
-=======
                     vhs_network_info['nCardAddress'] = ncard[
                         '{' + NSMAP['rasd'] + '}Address']
                     vhs_network_info['nCardAddressOnParent'] = \
@@ -1817,7 +1724,6 @@
             result.append(vhs_network_info)
 
         return result
->>>>>>> 5041a93e
 
     def get_compliance_result(self):
         """Get compliance result of a VM.
@@ -1835,35 +1741,15 @@
     def list_all_current_metrics(self):
         """List current metrics of a VM.
 
-<<<<<<< HEAD
-        :return: dict which contains current metrics of VM
-
-        :rtype: dict
-        """
-        metrics_info = {}
-=======
         :return: list which contains current metrics of VM
 
         :rtype: list
         """
         result = []
->>>>>>> 5041a93e
         self.get_resource()
         metrics_list = self.client. \
             get_linked_resource(self.resource, rel=RelationType.DOWN,
                                 media_type=EntityType.CURRENT_USAGE.value)
-<<<<<<< HEAD
-        metric_count = 0
-        for metric in metrics_list.Metric:
-            metrics_info['metric_name' + str(metric_count)] = metric. \
-                get('name')
-            metrics_info['metric_unit' + str(metric_count)] = metric. \
-                get('unit')
-            metrics_info['metric_value' + str(metric_count)] = metric.get(
-                'value')
-            metric_count = metric_count + 1
-        return metrics_info
-=======
 
         for metric in metrics_list.Metric:
             metrics_info = {}
@@ -1872,24 +1758,15 @@
             metrics_info['metric_value'] = metric.get('value')
             result.append(metrics_info)
         return result
->>>>>>> 5041a93e
 
     def list_current_metrics_subset(self, metric_pattern=None):
         """List current metrics subset of a VM.
 
-<<<<<<< HEAD
-        :return: dict which contains current metrics subset of VM
-
-        :rtype: dict
-        """
-        metrics_info = {}
-=======
         :return: list which contains current metrics subset of VM
 
         :rtype: list
         """
         result = []
->>>>>>> 5041a93e
         self.get_resource()
         current_usage_spec = E.CurrentUsageSpec(
             E.MetricPattern(metric_pattern))
@@ -1898,18 +1775,6 @@
                                  media_type=EntityType.CURRENT_USAGE.value,
                                  contents=current_usage_spec)
 
-<<<<<<< HEAD
-        metric_count = 0
-        for metric in metrics_list.Metric:
-            metrics_info['metric_name' + str(metric_count)] = metric. \
-                get('name')
-            metrics_info['metric_unit' + str(metric_count)] = metric. \
-                get('unit')
-            metrics_info['metric_value' + str(metric_count)] = metric.get(
-                'value')
-            metric_count = metric_count + 1
-        return metrics_info
-=======
         for metric in metrics_list.Metric:
             metrics_info = {}
             metrics_info['metric_name'] = metric.get('name')
@@ -1917,41 +1782,20 @@
             metrics_info['metric_value'] = metric.get('value')
             result.append(metrics_info)
         return result
->>>>>>> 5041a93e
 
     def list_all_historic_metrics(self):
         """List historic metrics of a VM.
 
-<<<<<<< HEAD
-        :return: dict which contains historic metrics of VM
-
-        :rtype: dict
-        """
-        metrics_info = {}
-=======
         :return: list which contains historic metrics of VM
 
         :rtype: list
         """
         result = []
 
->>>>>>> 5041a93e
         self.get_resource()
         metrics_list = self.client. \
             get_linked_resource(self.resource, rel=RelationType.DOWN,
                                 media_type=EntityType.HISTORIC_USAGE.value)
-<<<<<<< HEAD
-        metric_count = 0
-        for metric in metrics_list.MetricSeries:
-            metrics_info['metric_name' + str(metric_count)] = metric. \
-                get('name')
-            metrics_info['expected_interval' + str(metric_count)] = metric. \
-                get('expectedInterval')
-            metrics_info['metric_unit' + str(metric_count)] = metric.get(
-                'unit')
-            metric_count = metric_count + 1
-        return metrics_info
-=======
         for metric in metrics_list.MetricSeries:
             metrics_info = {}
             metrics_info['metric_name'] = metric.get('name')
@@ -2460,5 +2304,4 @@
         """
         metadata = Metadata(client=self.client, resource=self.get_metadata())
         return metadata.remove_metadata(
-            key=key, domain=domain, use_admin_endpoint=False)
->>>>>>> 5041a93e
+            key=key, domain=domain, use_admin_endpoint=False)