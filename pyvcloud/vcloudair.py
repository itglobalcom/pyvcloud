# VMware vCloud Python SDK
# Copyright (c) 2014 VMware, Inc. All Rights Reserved.
#
# Licensed under the Apache License, Version 2.0 (the "License");
# you may not use this file except in compliance with the License.
# You may obtain a copy of the License at
#
#     http://www.apache.org/licenses/LICENSE-2.0
#
# Unless required by applicable law or agreed to in writing, software
# distributed under the License is distributed on an "AS IS" BASIS,
# WITHOUT WARRANTIES OR CONDITIONS OF ANY KIND, either express or implied.
# See the License for the specific language governing permissions and
# limitations under the License.

# coding: utf-8

#todo: upload/download ovf to/from catalog
#todo: create vapp network name is not being used, clean it up
#todo: pass parameters in the create vapp to optimize for speed, available from 6.3
#todo: refactor returns, raise exceptions, document with release notes

import sys
import os
import time
import requests
from progressbar import AnimatedMarker, Bar, BouncingBar, Counter, ETA, \
    FileTransferSpeed, FormatLabel, Percentage, \
    ProgressBar, ReverseBar, RotatingMarker, \
    SimpleProgress, Timer
from StringIO import StringIO
import json
from xml.etree import ElementTree as ET
from pyvcloud.schema.vcd.v1_5.schemas.admin import vCloudEntities
from pyvcloud.schema.vcd.v1_5.schemas.admin.vCloudEntities import AdminCatalogType
from pyvcloud.schema.vcd.v1_5.schemas.vcloud import sessionType, organizationType, \
    vAppType, organizationListType, vdcType, catalogType, queryRecordViewType, \
    networkType, vcloudType, taskType, diskType, vmsType, vdcTemplateListType, mediaType
from schema.vcd.v1_5.schemas.vcloud.diskType import OwnerType, DiskType, VdcStorageProfileType, DiskCreateParamsType
from pyvcloud.schema.vcd.schemas.versioning import versionsType
from pyvcloud.vcloudsession import VCS
from pyvcloud.vapp import VAPP
from pyvcloud.gateway import Gateway
from pyvcloud.schema.vcim import serviceType, vchsType
from pyvcloud.helper import CommonUtils
from pyvcloud.schema.vcd.v1_5.schemas.vcloud.networkType import OrgVdcNetworkType,\
    ReferenceType, NetworkConfigurationType, IpScopesType, IpScopeType,\
    IpRangesType, IpRangeType, DhcpPoolServiceType
from pyvcloud.score import Score
from pyvcloud import _get_logger, Http, Log


class VCA(object):


    VCA_SERVICE_TYPE_STANDALONE = 'standalone'
    VCA_SERVICE_TYPE_VCHS = 'vchs'
    VCA_SERVICE_TYPE_VCA = 'vca'
    VCA_SERVICE_TYPE_UNKNOWN = 'unknown'

    statuses = ['Could not be created',
                'Unresolved',
                'Resolved',
                'Deployed',
                'Suspended',
                'Powered on',
                'Waiting for user input',
                'Unknown state',
                'Unrecognized state',
                'Powered off',
                'Inconsistent state',
                'Children do not all have the same status',
                'Upload initiated, OVF descriptor pending',
                'Upload initiated, copying contents',
                'Upload initiated , disk contents pending',
                'Upload has been quarantined',
                'Upload quarantine period has expired'
                ]


    def __init__(self, host, username, service_type=VCA_SERVICE_TYPE_VCA, version='5.7', verify=True, log=False):
        """
        Create a VCA connection

        :param host: (str): The vCloud Air Host. Varies by service type.
                            Valid values are https://vchs.vmware.com and https://vca.vmware.com
        :param username: (str): The username for the vCloud Air Service.
        :param service_type: (str, optional): The type of vCloud Air Service. Valid values are ondemand, subscription, vcd.
        :param version: (str, optional): The API version. Note: may vary by service type.
        :verify: (bool, optional): Enforce strict ssl certificate checking.
        :log: (bool, optional): enable logging for the connection.
        :return: (bool): True if the user was successfully logged in, False otherwise.

        **service type:**  subscription, ondemand, vcd
        """
        if not (host.startswith('https://') or host.startswith('http://')):
            host = 'https://' + host
        self.host = host
        self.username = username
        self.token = None
        self.service_type = service_type
        self.version = version
        self.verify = verify
        self.vcloud_session = None
        self.instances = None
        self.org = None
        self.organization = None
        self.vdc = None
        self.services = None
        self.response =  None
        self.log = log
        self.logger = _get_logger() if log else None


    def get_service_type(self):
        """
        Returns the service type provided by the host (standalone, vchs or vca).

        This method only uses the host variable, it doesn't require the
        user to login.

        :return: (str): The type of service provided by the host.

        **service type:** standalone, vchs, vca

        """

        url = self.host + '/api/iam/login'
        headers = {}
        headers["Accept"] = "application/json;version=" + '5.7'
        response = Http.post(url, headers=headers, auth=('_', '_'), verify=self.verify, logger=self.logger)
<<<<<<< HEAD
        if response.status_code != 406:
=======
        if response.status_code not in (403, 404):
>>>>>>> 3682d580
            return VCA.VCA_SERVICE_TYPE_VCA
        url = self.host + '/api/vchs/sessions'
        headers = {}
        headers["Accept"] = "application/xml;version=" + '5.6'
        response = Http.post(url, headers=headers, auth=('_', '_'), verify=self.verify, logger=self.logger)
        if response.status_code == requests.codes.unauthorized:
            return VCA.VCA_SERVICE_TYPE_VCHS
        url = self.host + '/api/versions'
        response = Http.get(url, verify=self.verify, logger=self.logger)
        if response.status_code == requests.codes.ok:
            try:
                supported_versions = versionsType.parseString(response.content, True)
                return VCA.VCA_SERVICE_TYPE_STANDALONE
            except:
                pass
        return VCA.VCA_SERVICE_TYPE_UNKNOWN

    def _get_services(self):
        headers = {}
        headers["x-vchs-authorization"] = self.token
        headers["Accept"] = "application/xml;version=" + self.version
        response = Http.get(self.host + "/api/vchs/services", headers=headers, verify=self.verify, logger=self.logger)
        if response.status_code == requests.codes.ok:
            return serviceType.parseString(response.content, True)

    def login(self, password=None, token=None, org=None, org_url=None):
        """
        Request to login to vCloud Air

        :param password: (str, optional): The password.
        :param token: (str, optional): The token from a previous successful login, None if this is a new login request.
        :param org: (str, optional): The organization identifier.
        :param org_url: (str, optional): The org_url.
        :return: (bool): True if the user was successfully logged in, False otherwise.

        **service type:**  vca, vchs, standalone

        """

        if self.service_type in [VCA.VCA_SERVICE_TYPE_VCHS, 'subscription']:
            if token:
                headers = {}
                headers["x-vchs-authorization"] = token
                headers["Accept"] = "application/xml;version=" + self.version
                self.response = Http.get(self.host + "/api/vchs/services", headers=headers, verify=self.verify, logger=self.logger)
                if self.response.status_code == requests.codes.ok:
                    self.services = serviceType.parseString(self.response.content, True)
                    self.token = token
                    return True
                else:
                    return False
            else:
                url = self.host + "/api/vchs/sessions"
                headers = {}
                headers["Accept"] = "application/xml;version=" + self.version
                self.response = Http.post(url, headers=headers, auth=(self.username, password), verify=self.verify, logger=self.logger)
                if self.response.status_code == requests.codes.created:
                    self.token = self.response.headers["x-vchs-authorization"]
                    self.services = self._get_services()
                    return True
                else:
                    return False
        elif self.service_type in [VCA.VCA_SERVICE_TYPE_VCA, 'ondemand']:
            if token:
                self.token = token
                self.instances = self.get_instances()
                return self.instances != None
            else:
                url = self.host + "/api/iam/login"
                headers = {}
                headers["Accept"] = "application/json;version=%s" % self.version
                self.response = Http.post(url, headers=headers, auth=(self.username, password), verify=self.verify, logger=self.logger)
                if self.response.status_code == requests.codes.created:
                    self.token = self.response.headers["vchs-authorization"]
                    self.instances = self.get_instances()
                    return True
                else:
                    return False
        elif self.service_type in [VCA.VCA_SERVICE_TYPE_STANDALONE, 'vcd']:
            if token:
                url = self.host + '/api/sessions'
                vcloud_session = VCS(url, self.username, org, None, org_url, org_url, version=self.version, verify=self.verify, log=self.log)
                result = vcloud_session.login(token=token)
                if result:
                    self.org = org
                    self.vcloud_session = vcloud_session
                return result
            else:
                url = self.host + '/api/sessions'
                vcloud_session = VCS(url, self.username, org, None, org_url, org_url, version=self.version, verify=self.verify, log=self.log)
                result = vcloud_session.login(password=password)
                if result:
                    self.token = vcloud_session.token
                    self.org = org
                    self.vcloud_session = vcloud_session
                return result
        else:
            return False
        return False


    def get_service_groups(self):
        """
        Request available service groups for a given company.

        :return: (list of str): list of available service groups.

        **service type:**  vca

        """

        headers = self._get_vcloud_headers()
        headers['Accept'] = "application/json;version=%s;class=com.vmware.vchs.billing.serviceGroups" % self.version
        self.response = Http.get(self.host + "/api/billing/service-groups", headers=headers, verify=self.verify, logger=self.logger)
        if self.response.history and self.response.history[-1]:
            self.response = Http.get(self.response.history[-1].headers['location'], headers=headers, verify=self.verify, logger=self.logger)
        if self.response.status_code == requests.codes.ok:
            return json.loads(self.response.content)['serviceGroupList']
        else:
            raise Exception(self.response.status_code)


    def get_plans(self):
        """
        Request plans available for an ondemand account.

        :return: (list of str): list of available plans in json format.

        **service type:**  vca

        """

        headers = self._get_vcloud_headers()
        headers['Accept'] = "application/json;version=%s;class=com.vmware.vchs.sc.restapi.model.planlisttype" % self.version
        self.response = Http.get(self.host + "/api/sc/plans", headers=headers, verify=self.verify, logger=self.logger)
        if self.response.history and self.response.history[-1]:
            self.response = Http.get(self.response.history[-1].headers['location'], headers=headers, verify=self.verify, logger=self.logger)
        if self.response.status_code == requests.codes.ok:
            return json.loads(self.response.content)['plans']
        else:
            raise Exception(self.response.status_code)


    def get_plan(self, plan_id):
        """
        Request plan details.

        :return: (str): plan in json format

        **service type:**  vca

        """

        headers = self._get_vcloud_headers()
        headers['Accept'] = "application/json;version=%s;class=com.vmware.vchs.sc.restapi.model.planlisttype" % self.version
        self.response = Http.get(self.host + "/api/sc/plans/%s" % plan_id, headers=headers,
                                 verify=self.verify, logger=self.logger)
        if self.response.history and self.response.history[-1]:
            self.response = Http.get(self.response.history[-1].headers['location'], headers=headers, verify=self.verify, logger=self.logger)
        if self.response.status_code == requests.codes.ok:
            return json.loads(self.response.content)
        else:
            raise Exception(self.response.status_code)


    def get_users(self):
        """
        Retrieves a collection of all users the authenticated API user has access to.

        :return: (list of str): list of users.

        **service type:**  vca

        """

        headers = self._get_vcloud_headers()
        headers['Accept'] = "application/json;version=%s;class=com.vmware.vchs.iam.api.schema.v2.classes.user.Users" % self.version
        self.response = Http.get(self.host + "/api/iam/Users", headers=headers, verify=self.verify, logger=self.logger)
        if self.response.status_code == requests.codes.ok:
            return json.loads(self.response.content)['users']
        else:
            raise Exception(self.response.status_code)


    def add_user(self, email, given_name, family_name, roles):
        """
        Add user.

        :return: .

        **service type:**  vca

        """

        data = """
        {
            "schemas": [
                "urn:scim:schemas:core:1.0"
            ],
            "state": "Active",
            "email": "%s",
            "familyName": "%s",
            "givenName": "%s",
            "roles": {
                "roles": [
        """ % (email, family_name, given_name)
        first_role = True
        for role in roles:
            if first_role:
                first_role = False
            else:
                data += ','
            data += """
                    {
                        "name": "%s"
                    }
            """ % role.strip()
        data += """
                ]
            },
            "userName": "%s"
        }
        """ % email
        headers = self._get_vcloud_headers()
        headers['Accept'] = "application/json;version=%s;class=com.vmware.vchs.iam.api.schema.v2.classes.user.Users" % self.version
        headers['Content-Type'] = "application/json;class=com.vmware.vchs.iam.api.schema.v2.classes.user.User;version=%s" % self.version
        self.response = Http.post(self.host + "/api/iam/Users", headers=headers, data=data, verify=self.verify, logger=self.logger)
        if self.response.status_code == requests.codes.created:
            return json.loads(self.response.content)
        else:
            raise Exception(self.response.status_code)


    def del_user(self, user_id):
        """
        Delete user.

        :return: .

        **service type:**  vca

        """

        headers = self._get_vcloud_headers()
        headers['Accept'] = "application/json"
        self.response = Http.delete(self.host + "/api/iam/Users/" + user_id, headers=headers, verify=self.verify, logger=self.logger)
        if self.response.status_code == requests.codes.no_content:
            return True
        else:
            Log.error(self.logger, self.response.status_code)
            Log.error(self.logger, self.response.content)
            raise Exception(self.response.status_code)


    def change_password(self, current_password, new_password):
        """
        Change current user password.

        :return: .

        **service type:**  vca

        """

        data = """
        {"currentPassword":"%s","newPassword":"%s"}
        """ % (current_password, new_password)
        headers = self._get_vcloud_headers()
        headers['Accept'] = "application/json;version=%s;class=com.vmware.vchs.iam.api.schema.v2.classes.user.Password" % self.version
        headers['Content-Type'] = "application/json;class=com.vmware.vchs.iam.api.schema.v2.classes.user.Password;version=%s" % self.version
        self.response = Http.put(self.host + "/api/iam/Users/password", headers=headers, data=data, verify=self.verify, logger=self.logger)
        if self.response.status_code == requests.codes.no_content:
            return True
        else:
            raise Exception(self.response.status_code)


    def validate_user(self, email, new_password, token):
        """
        Validate user and set the initial password.

        :return: .

        **service type:**  vca

        """

        headers = {}
        headers['Accept'] = "application/json;version=%s" % self.version
        headers['Content-Type'] = "application/json"
        self.response = Http.post(self.host + "/api/iam/access/%s" % token, headers=headers, auth=(email, new_password), verify=self.verify, logger=self.logger)
        if self.response.status_code == requests.codes.ok:
            return True
        else:
            raise Exception(self.response.status_code)


    def reset_password(self, user_id):
        """
        Reset user password.

        :return: .

        **service type:**  vca

        """
        headers = self._get_vcloud_headers()
        headers['Content-Type'] = "application/json;version=%s" % self.version
        self.response = Http.put(self.host +
                                  "/api/iam/Users/%s/password/reset" %
                                  user_id, headers=headers,
                                  verify=self.verify, logger=self.logger)
        if self.response.status_code == requests.codes.no_content:
            return True
        else:
            Log.error(self.logger, self.response.status_code)
            Log.error(self.logger, self.response.content)
            raise Exception(self.response.status_code)


    def get_roles(self):
        """
        Get role.

        :return: .

        **service type:**  vca

        """

        headers = self._get_vcloud_headers()
        headers['Accept'] = "application/json;version=%s;class=com.vmware.vchs.iam.api.schema.v2.classes.user.Roles" % self.version
        self.response = Http.get(self.host + "/api/iam/Roles", headers=headers, verify=self.verify, logger=self.logger)
        if self.response.status_code == requests.codes.ok:
            return json.loads(self.response.content)['roles']
        else:
            raise Exception(self.response.status_code)



    def get_instances(self):
        """
        Request available instances

        :return: (list of str): list of available instances in json format.

        **service type:**  vca

        """
        self.response = Http.get(self.host + "/api/sc/instances", headers=self._get_vcloud_headers(), verify=self.verify, logger=self.logger)
        if self.response.history and self.response.history[-1]:
            self.response = Http.get(self.response.history[-1].headers['location'], headers=self._get_vcloud_headers(), verify=self.verify, logger=self.logger)
        if self.response.status_code == requests.codes.ok:
            return json.loads(self.response.content)['instances']
        else:
            raise Exception(self.response.status_code)

    def get_instance(self, instance_id):
        """
        Returns the details of a service instance

        :return: (str): instance information in json format.

        **service type:**  vca

        """
        self.response = Http.get(self.host + "/api/sc/instances/%s" %
                                 instance_id,
                                 headers=self._get_vcloud_headers(),
                                 verify=self.verify, logger=self.logger)
        if self.response.history and self.response.history[-1]:
            self.response = Http.get(self.response.history[-1].headers['location'], headers=self._get_vcloud_headers(), verify=self.verify, logger=self.logger)
        if self.response.status_code == requests.codes.ok:
            return json.loads(self.response.content)
        else:
            raise Exception(self.response.status_code)

    def delete_instance(self, instance):
        """
        Request to delete an existing instance

        :param instance: (str): The instance identifer.
        :return: (): True if the user was successfully logged in, False otherwise.

        **service type:**  vca

        """
        self.response = Http.delete(self.host + "/api/sc/instances/" + instance, headers=self._get_vcloud_headers(), verify=self.verify, logger=self.logger)
        print self.response.status_code, self.response.content

    def login_to_instance(self, instance, password, token=None, org_url=None):
        """
        Request to login into a specific instance

        :param instance: (str): The instance identifer.
        :param password: (str): The password.
        :param token: (str, optional): The token from a previous successful login, None if this is a new login request.
        :param org_url: (str, optional):
        :return: (bool): True if the login was successful, False otherwise.

        **service type:**  vca

        """
        instances = filter(lambda i: i['id']==instance, self.instances)
        if len(instances)>0:
            if 'No Attributes' == instances[0]['instanceAttributes']:
                return False
            attributes = json.loads(instances[0]['instanceAttributes'])
            session_uri = attributes['sessionUri']
            org_name = attributes['orgName']
            vcloud_session = VCS(session_uri, self.username, org_name, instance, instances[0]['apiUrl'], org_url, version=self.version, verify=self.verify, log=self.log)
            result = vcloud_session.login(password, token)
            if result:
                self.vcloud_session = vcloud_session
                return True
        return False

    def login_to_instance_sso(self, instance, token=None, org_url=None):
        """
        Request to login into a specific instance

        :param instance: (str): The instance identifer.
        :param token: (str, optional): The token from a previous successful login, None if this is a new login request.
        :param org_url: (str, optional):
        :return: (bool): True if the login was successful, False otherwise.

        **service type:**  vca

        """
        Log.debug(self.logger, 'SSO to instance %s, org_url=%s' % (instance, org_url))
        instances = filter(lambda i: i['id']==instance, self.instances)
        if len(instances)>0:
            if 'instanceAttributes' not in instances[0] or 'No Attributes' == instances[0]['instanceAttributes']:
                return False
            attributes = json.loads(instances[0]['instanceAttributes'])
            plans = self.get_plans()
            service_name = filter(lambda plan:
                                  plan['id'] == instances[0]['planId'],
                                  plans)[0]['serviceName']
            if 'com.vmware.vchs.compute' != service_name:
                Log.debug(self.logger, 'cannot select instance of plan %s'
                          % service_name)
                return False
            session_uri = attributes['sessionUri']
            org_name = attributes['orgName']
            from urlparse import urlparse
            parsed_uri = urlparse(session_uri)
            region_fqdn = '{uri.scheme}://{uri.netloc}/'.format(uri=parsed_uri)
            headers = self._get_vcloud_headers()
            headers['Accept'] = 'application/xml;version=5.7'
            Log.debug(self.logger, 'SSO with region_fqdn=%s, session_uri=%s, org_name=%s, apiUrl=%s' % (region_fqdn, session_uri, org_name, instances[0]['apiUrl']))
            if org_url is None:
                org_url = instances[0]['apiUrl']
            Log.debug(self.logger, headers)
            self.response = Http.post(region_fqdn + 'api/sessions/vcloud/' + org_name,
                                     headers=headers, verify=self.verify, logger=self.logger)
            if self.response.status_code == requests.codes.ok:
                Log.debug(self.logger, 'ok: ' + self.response.content)
                Log.debug(self.logger, 'ok: ' + str(self.response.headers))
                vcloud_session = VCS(session_uri, self.username, org_name, instance, instances[0]['apiUrl'], org_url, version=self.version, verify=self.verify, log=self.log)
                token = self.response.headers['x-vcloud-authorization']
                result = vcloud_session.login(token=token)
                if result:
                    self.vcloud_session = vcloud_session
                    return True
                else:
                    return False
            else:
                Log.debug(self.logger, 'ko: ' + self.response.content)
                return False
        return False

    #subscription
    def get_vdc_references(self, serviceId):
        """
        Request a list of references to existing virtual data centers.

        :param serviceId: (str): The service instance identifier.
        :return: (list of ReferenceType): a list of :class:`<pyvcloud.schema.vcim.vchsType.VdcReferenceType` objects for the vdcs hosting the service.

        **service type:**  vchs

        """
        serviceReferences = filter(lambda serviceReference: serviceReference.get_serviceId() == serviceId, self.services.get_Service())
        if len(serviceReferences) == 0:
            return []
        self.response = Http.get(serviceReferences[0].get_href(), headers=self._get_vcloud_headers(), verify=self.verify, logger=self.logger)
        vdcs = vchsType.parseString(self.response.content, True)
        return vdcs.get_VdcRef()

    def get_vdc_reference(self, serviceId, vdcId):
        """
        Request a reference to a specific vdc context hosting a service.

        :param serviceId: (str): The service identifier for the service.
        :param vdcId: (str): The identifier for the virtual data center.
        :return: (ReferenceType) a :class:`pyvcloud.schema.vcim.vchsType.VdcReferenceType` object representing the vdc.

        **service type:**  vchs

        """
        vdcReferences = filter(lambda vdcRef: vdcRef.get_name() == vdcId, self.get_vdc_references(serviceId))
        if len(vdcReferences) == 0:
            return None
        return vdcReferences[0]

    #in subscription 1 org <-> 1 vdc
    def login_to_org(self, service, org_name):
        """
        Request to login into a specific organization.
        An organization is a unit of administration for a collection of users, groups, and computing resources.

        :param service: (str): The service identifer.
        :param org_name: (str):
        :return: (bool): True if the login was successful, False otherwise.

        **service type:** ondemand, subscription, vcd

        .. note:: for a subscription service,  1 org <-> 1 vdc

        """
        vdcReference = self.get_vdc_reference(service, org_name)
        if vdcReference:
            link = filter(lambda link: link.get_type() == "application/xml;class=vnd.vmware.vchs.vcloudsession", vdcReference.get_Link())[0]
            self.response = Http.post(link.get_href(), headers=self._get_vcloud_headers(), verify=self.verify, logger=self.logger)
            if self.response.status_code == requests.codes.created:
                vchs = vchsType.parseString(self.response.content, True)
                vdcLink = vchs.get_VdcLink()
                headers = {}
                headers[vdcLink.authorizationHeader] = vdcLink.authorizationToken
                headers["Accept"] = "application/*+xml;version=" + self.version
                self.response = Http.get(vdcLink.href, headers=headers, verify=self.verify, logger=self.logger)
                if self.response.status_code == requests.codes.ok:
                    self.vdc = vdcType.parseString(self.response.content, True)
                    self.org = self.vdc.name
                    org_url = filter(lambda link: link.get_type() == "application/vnd.vmware.vcloud.org+xml", self.vdc.get_Link())[0].href
                    vcloud_session = VCS(org_url, self.username, self.org, None, org_url, org_url, version=self.version, verify=self.verify, log=self.log)
                    if vcloud_session.login(password=None, token=vdcLink.authorizationToken):
                        self.vcloud_session = vcloud_session
                        return True
        return False

    #common
    def _get_vcloud_headers(self):
        headers = {}
        if self.service_type == VCA.VCA_SERVICE_TYPE_VCHS or self.service_type == 'subscription':
            headers["Accept"] = "application/xml;version=" + self.version
            headers["x-vchs-authorization"] = self.token
        elif self.service_type == VCA.VCA_SERVICE_TYPE_VCA or self.service_type == 'ondemand':
            headers["Authorization"] = "Bearer %s" % self.token
            headers["Accept"] = "application/json;version=%s" % self.version
        elif self.service_type == VCA.VCA_SERVICE_TYPE_STANDALONE or self.service_type == 'vcd':
            # headers["x-vcloud-authorization"] = self.token
            pass
        return headers

    def get_vdc_templates(self):
        pass

    def get_vdc(self, vdc_name):
        """
        Request a reference to a specific Virtual Data Center.

        A vdc is a logical construct that provides compute, network, and storage resources to an organization.
        Virtual machines can be created, stored, and operated within a vdc.
        A vdc Data centers also provides storage for virtual media.

        :param vdc_name: (str): The virtual data center name.
        :return: (VdcType) a :class:`.vcloud.vdcType.VdcType` object describing the vdc. (For example: subscription, ondemand)

        **service type:** ondemand, subscription, vcd

        """
        if self.vcloud_session and self.vcloud_session.organization:
            refs = filter(lambda ref: ref.name == vdc_name and ref.type_ == 'application/vnd.vmware.vcloud.vdc+xml', self.vcloud_session.organization.Link)
            if len(refs) == 1:
                self.response = Http.get(refs[0].href, headers=self.vcloud_session.get_vcloud_headers(), verify=self.verify, logger=self.logger)
                if self.response.status_code == requests.codes.ok:
                    return vdcType.parseString(self.response.content, True)

    def get_vdc_names(self):
        """
        Returns a list of Virtual Data Centers in the Organization.

        :param vdc_name: (str): The virtual data center name.
        :return: (list of str) list of vdc names

        **service type:** vca, vchs, standalone

        """
        vdcs = []
        if self.vcloud_session and self.vcloud_session.organization:
            refs = filter(lambda ref: ref.type_ == 'application/vnd.vmware.vcloud.vdc+xml',
                          self.vcloud_session.organization.Link)
            for ref in refs:
                vdcs.append(ref.name)
        return vdcs

    def get_vapp(self, vdc, vapp_name):
        """
        Request a reference to a specific vapp.

        A vApp is an application package containing 1 or more virtual machines and their required operating system.

        :param vdc: (VdcType): The virtual data center name.
        :param vapp_name: (str): The name of the requested vapp.
        :return: (VAPP): a :class:`pyvcloud.vapp.VAPP` object describing the vApp.

        **service type:** ondemand, subscription, vcd

        """
        refs = filter(lambda ref: ref.name == vapp_name and ref.type_ == 'application/vnd.vmware.vcloud.vApp+xml', vdc.ResourceEntities.ResourceEntity)
        if len(refs) == 1:
            self.response = Http.get(refs[0].href, headers=self.vcloud_session.get_vcloud_headers(), verify=self.verify, logger=self.logger)
            if self.response.status_code == requests.codes.ok:
                vapp = VAPP(vAppType.parseString(self.response.content, True), self.vcloud_session.get_vcloud_headers(), self.verify, self.log)
                return vapp


    def _create_instantiateVAppTemplateParams(self, name, template_href,
                                              vm_name, vm_href, deploy,
                                              power, vm_cpus=None,
                                              vm_memory=None):
        templateParams = vcloudType.InstantiateVAppTemplateParamsType()
        templateParams.set_name(name)
        templateParams.set_deploy(deploy)
        templateParams.set_powerOn(power)
        source = vcloudType.ReferenceType(href=template_href)
        templateParams.set_Source(source)
        templateParams.set_AllEULAsAccepted("true")


        if vm_name or vm_cpus or vm_memory:
            params = vcloudType.SourcedCompositionItemParamType()
            if ((self.version == "1.0") or (self.version == "1.5")
                    or (self.version == "5.1") or (self.version == "5.5")):
                message = 'Customization during instantiation is not ' +\
                          'supported in this version, use vapp methods ' +\
                          'to change vm name, cpu or memory'
                Log.error(self.logger, message)
                raise Exception(message)
            else:
                params.set_Source(vcloudType.ReferenceType(href=vm_href))
                templateParams.add_SourcedItem(params)
            if vm_name:
               gen_params = vcloudType.VmGeneralParamsType()
               gen_params.set_Name(vm_name)
               params.set_VmGeneralParams(gen_params)
            if vm_cpus or vm_memory:
                inst_param = vcloudType.InstantiationParamsType()
                hardware = vcloudType.VirtualHardwareSection_Type(id=None)
                hardware.original_tagname_ = "VirtualHardwareSection"
                hardware.set_Info(vAppType.cimString(valueOf_="Virtual hardware requirements"))
                inst_param.add_Section(hardware)
                params.set_InstantiationParams(inst_param)
                if vm_cpus:
                    cpudata = vAppType.RASD_Type()
                    cpudata.original_tagname_ = "ovf:Item"
                    cpudata.set_required(None)
                    cpudata.set_AllocationUnits(vAppType.cimString(valueOf_="hertz * 10^6"))
                    cpudata.set_Description(vAppType.cimString(valueOf_="Number of Virtual CPUs"))
                    cpudata.set_ElementName(vAppType.cimString(valueOf_="{0} virtual CPU(s)".format(vm_cpus)))
                    cpudata.set_InstanceID(vAppType.cimInt(valueOf_=1))
                    cpudata.set_ResourceType(3)
                    cpudata.set_VirtualQuantity(vAppType.cimInt(valueOf_=vm_cpus))
                    hardware.add_Item(cpudata)
                if vm_memory:
                    memorydata = vAppType.RASD_Type()
                    memorydata.original_tagname_ = "ovf:Item"
                    memorydata.set_required(None)
                    memorydata.set_AllocationUnits(vAppType.cimString(valueOf_="byte * 2^20"))
                    memorydata.set_Description(vAppType.cimString(valueOf_="Memory Size"))
                    memorydata.set_ElementName(vAppType.cimString(valueOf_="{0} MB of memory".format(vm_memory)))
                    memorydata.set_InstanceID(vAppType.cimInt(valueOf_=2))
                    memorydata.set_ResourceType(4)
                    memorydata.set_VirtualQuantity(vAppType.cimInt(valueOf_=vm_memory))
                    hardware.add_Item(memorydata)

        return templateParams

    def _get_vdc_templates(self):
        content_type = "application/vnd.vmware.admin.vdcTemplates+xml"
        link = filter(lambda link: link.get_type() == content_type, self.vcloud_session.get_Link())
        if len(link) == 0:
            return []
        self.response = Http.get(link[0].get_href(), headers=self.vcloud_session.get_vcloud_headers(), verify=self.verify, logger=self.logger)
        if self.response.status_code == requests.codes.ok:
            return vdcTemplateListType.parseString(self.response.content, True)

    def create_vdc(self, vdc_name, vdc_template_name=None):
        vdcTemplateList = self._get_vdc_templates()
        content_type = "application/vnd.vmware.admin.vdcTemplate+xml"
        vdcTemplate = None
        if vdc_template_name is None:
            vdcTemplate = filter(lambda link: link.get_type() == content_type, vdcTemplateList.get_VdcTemplate())[0]
        else:
            vdcTemplate = filter(lambda link: (link.get_type() == content_type) and (link.get_name() == vdc_template_name), vdcTemplateList.get_VdcTemplate())[0]
        source = vcloudType.ReferenceType(href=vdcTemplate.get_href())

        templateParams = vcloudType.InstantiateVAppTemplateParamsType()  # Too simple to add InstantiateVdcTemplateParamsType class
        templateParams.set_name(vdc_name)
        templateParams.set_Source(source)
        body = CommonUtils.convertPythonObjToStr(templateParams, name="InstantiateVdcTemplateParams",
                                                 namespacedef='xmlns="http://www.vmware.com/vcloud/v1.5"')
        content_type = "application/vnd.vmware.vcloud.instantiateVdcTemplateParams+xml"
        link = filter(lambda link: link.get_type() == content_type, self.vcloud_session.get_Link())
        self.response = Http.post(link[0].get_href(), headers=self.vcloud_session.get_vcloud_headers(), verify=self.verify, data=body, logger=self.logger)
        if self.response.status_code == requests.codes.accepted:
            task = taskType.parseString(self.response.content, True)
            return task

    def delete_vdc(self, vdc_name):
        """
        Request the deletion of an existing vdc.

        :param vdc_name: (str): The name of the virtual data center.
        :return: (tuple of (bool, task or str))  Two values are returned, a bool success indicator and a \
                 :class:`pyvcloud.schema.vcd.v1_5.schemas.admin.vCloudEntities.TaskType`  object if the bool value was True or a \
                 str message indicating the reason for failure if the bool value was False.

        **service type:** standalone, vchs, vca

        """
        vdc = self.get_vdc(vdc_name)
        if vdc is None:
            return (False, 'VDC not found')
        vdc.get_href()
        self.response = Http.delete(vdc.get_href() + '?recursive=true&force=true', headers=self.vcloud_session.get_vcloud_headers(), verify=self.verify, logger=self.logger)
        if self.response.status_code == requests.codes.accepted:
            task = taskType.parseString(self.response.content, True)
            return (True, task)
        else:
            return (False, self.response.content)

    def create_vapp(self, vdc_name, vapp_name, template_name, catalog_name,
                    network_name=None, network_mode='bridged', vm_name=None,
                    vm_cpus=None, vm_memory=None, deploy='false',
                    poweron='false'):
        """
        Create a new vApp in a virtual data center.

        A vApp is an application package containing 1 or more virtual machines and their required operating system.


        :param vdc_name: (str): The virtual data center name.
        :param vapp_name: (str): The name of the new vapp.
        :param template_name: (str): The name of a template from a catalog that will be used to create the vApp.
        :param catalog_name: (str): The name of the catalog that contains the named template.
        :param network_name: (str): The name of the network contained within the vApp.
        :param network_mode: (str): The mode for the network contained within the vApp.
        :param vm_name: (str, optional): The name of the Virtual Machine contained in the vApp.
        :param vm_cpus: (str, optional): The number of virtual CPUs assigned to the VM.
        :param vm_memory: (str, optional): The amount of memory assigned to the VM, specified in MB.
        :param deploy: (bool): True to deploy the vApp immediately after creation, False otherwise.
        :param poweron: (bool): True to poweron the vApp immediately after deployment, False otherwise.
        :return: (task): a :class:`pyvcloud.schema.vcd.v1_5.schemas.admin.vCloudEntities.TaskType`, a handle to the asynchronous process executing the request.

        **service type:**. ondemand, subscription, vcd

        .. note:: In this version of pyvcloud a maximum of 1 vm can be added to a vapp.

        """
        self.vdc = self.get_vdc(vdc_name)
        if not self.vcloud_session or not self.vcloud_session.organization or not self.vdc:
            #"Select an organization and datacenter first"
            return False
        if '' == vm_name: vm_name = None
        catalogs = filter(lambda link: catalog_name == link.get_name() and link.get_type() == "application/vnd.vmware.vcloud.catalog+xml",
                                 self.vcloud_session.organization.get_Link())
        if len(catalogs) == 1:
            self.response = Http.get(catalogs[0].get_href(), headers=self.vcloud_session.get_vcloud_headers(), verify=self.verify, logger=self.logger)
            if self.response.status_code == requests.codes.ok:
                catalog = catalogType.parseString(self.response.content, True)
                catalog_items = filter(lambda catalogItemRef: catalogItemRef.get_name() == template_name, catalog.get_CatalogItems().get_CatalogItem())
                if len(catalog_items) == 1:
                    self.response = Http.get(catalog_items[0].get_href(), headers=self.vcloud_session.get_vcloud_headers(), verify=self.verify, logger=self.logger)
                    # use ElementTree instead because none of the types inside resources (not even catalogItemType) is able to parse the response correctly
                    catalogItem = ET.fromstring(self.response.content)
                    entity = [child for child in catalogItem if child.get("type") == "application/vnd.vmware.vcloud.vAppTemplate+xml"][0]
                    vm_href = None
                    if vm_name:
                        self.response = Http.get(entity.get('href'), headers=self.vcloud_session.get_vcloud_headers(), verify=self.verify, logger=self.logger)
                        if self.response.status_code == requests.codes.ok:
                            vAppTemplate = ET.fromstring(self.response.content)
                            for vm in vAppTemplate.iter('{http://www.vmware.com/vcloud/v1.5}Vm'):
                                vm_href = vm.get('href')
                    template_params = self._create_instantiateVAppTemplateParams(
                        vapp_name, entity.get("href"), vm_name=vm_name,
                        vm_href=vm_href, vm_cpus=vm_cpus, vm_memory=vm_memory,
                        deploy=deploy, power=poweron)
                    if network_name:
                        pass
                    output = StringIO()
                    template_params.export(output,
                        0,
                        name_ = 'InstantiateVAppTemplateParams',
                        namespacedef_ = '''xmlns="http://www.vmware.com/vcloud/v1.5" xmlns:ovf="http://schemas.dmtf.org/ovf/envelope/1"
                                           xmlns:rasd="http://schemas.dmtf.org/wbem/wscim/1/cim-schema/2/CIM_ResourceAllocationSettingData"''',
                                           pretty_print = False)
                    body = '<?xml version="1.0" encoding="UTF-8"?>' + \
                            output.getvalue().replace('class:', 'rasd:')\
                                             .replace(' xmlns:vmw="http://www.vmware.com/vcloud/v1.5"', '')\
                                             .replace('vmw:', 'rasd:')\
                                             .replace('Info>', "ovf:Info>")
                    content_type = "application/vnd.vmware.vcloud.instantiateVAppTemplateParams+xml"
                    link = filter(lambda link: link.get_type() == content_type, self.vdc.get_Link())
                    self.response = Http.post(link[0].get_href(), headers=self.vcloud_session.get_vcloud_headers(), verify=self.verify, data=body, logger=self.logger)
                    if self.response.status_code == requests.codes.created:
                        vApp = vAppType.parseString(self.response.content, True)
                        task = vApp.get_Tasks().get_Task()[0]
                        return task
        return False

    def block_until_completed(self, task):
        """
        Wait on a task until it has completed.
        A task is an asynchronous process executing a request.
        The status of the task is checked at one second intervals until the task is completed.
        No timeout.

        :param task: (task): A :class:`pyvcloud.schema.vcd.v1_5.schemas.admin.vCloudEntities.TaskType`  object that represents a running task.
        :return: (bool) True if the task completed successfully, False if an error completed with an error.

        **service type:** ondemand, subscription, vcd

        """
        progress = task.get_Progress()
        status = task.get_status()
        rnd = 0
        while status != "success":
            if status == "error":
                error = task.get_Error()
                Log.error(self.logger, "task error, major=%s, minor=%s, message=%s" % (error.get_majorErrorCode(), error.get_minorErrorCode(), error.get_message()))
                return False
            else:
                # some task doesn't not report progress
                if progress:
                    pass
                else:
                    rnd += 1
                time.sleep(1)
                self.response = Http.get(task.get_href(), headers=self.vcloud_session.get_vcloud_headers(), verify=self.verify, logger=self.logger)
                if self.response.status_code == requests.codes.ok:
                    task = taskType.parseString(self.response.content, True)
                    progress = task.get_Progress()
                    status = task.get_status()
                else:
                    Log.error(self.logger, "can't get task")
                    return False
        return True

    def delete_vapp(self, vdc_name, vapp_name):
        """
        Delete a specific vApp.

        A vApp is an application package containing 1 or more virtual machines and their required operating system.
        The vApp is undeployed and removed.

        :param vdc_name: (str): The virtual data center name.
        :param vapp_name: (str): The name of the vapp to be deleted.
        :return: (bool) True if the vapp was successfully deleted, false if the vapp was not found.

        **service type:** ondemand, subscription, vcd

        """
        self.vdc = self.get_vdc(vdc_name)
        if not self.vcloud_session or not self.vcloud_session.organization or not self.vdc: return False
        vapp = self.get_vapp(self.vdc, vapp_name)
        if not vapp: return False
        #undeploy and remove
        if vapp.me.deployed:
            task = vapp.undeploy()
            if task:
                self.block_until_completed(task)
            else:
                Log.debug(self.logger, "vapp.undeploy() didn't return a task")
                return False
        vapp = self.get_vapp(self.vdc, vapp_name)
        if vapp: return vapp.delete()
        Log.debug(self.logger, "no vApp")


    def get_catalogs(self):
        """
        Request a list of the available Public and Organization catalogs in the vdc.

        A catalog contains one or more vApp templates and media images.

        :return: (list of CatalogType) a list of :class:`pyvcloud.schema.vcd.v1_5.schemas.vcloud.catalogType.CatalogType` objects that describe the available catalogs.

        Each CatalogType contains a single :class:`.catalogType.CatalogItemsType` \n
        which contains a list of :class:`.vcloud.catalogType.ReferenceType` objects.
        use get_name() on a CatalogType to retrieve the catalog name.
        use get_name() on ReferenceType to retrieve the catalog item name.

        **service type:** ondemand, subscription, vcd

        """
        self.vcloud_session.login(token=self.vcloud_session.token)
        links = filter(lambda link: link.get_type() == "application/vnd.vmware.vcloud.catalog+xml", self.vcloud_session.organization.Link)
        catalogs = []
        for link in links:
            self.response = Http.get(link.get_href(), headers=self.vcloud_session.get_vcloud_headers(), verify=self.verify, logger=self.logger)
            if self.response.status_code == requests.codes.ok:
                catalogs.append(catalogType.parseString(self.response.content, True))
        return catalogs


    def create_catalog(self, catalog_name, description):
        """
        Create a new catalog.

        A catalog is a container for one or more vApp templates and media images.

        :param catalog_name: (str): The name of the new catalog.
        :param description: (str): A description for the new catalog.
        :return: (TaskType) a :class:`pyvcloud.schema.vcd.v1_5.schemas.admin.vCloudEntities.TaskType` object that can be used to monitor the creation of the catalog.

        **service type:** ondemand, subscription, vcd

        """
        refs = filter(lambda ref: ref.rel == 'add' and ref.type_ == 'application/vnd.vmware.admin.catalog+xml',
                             self.vcloud_session.organization.Link)
        if len(refs) == 1:
            data = """<?xml version="1.0" encoding="UTF-8"?>
            <AdminCatalog xmlns="http://www.vmware.com/vcloud/v1.5" name="%s">
            <Description>%s</Description>
            </AdminCatalog>
            """ % (catalog_name, description)
            self.response = Http.post(refs[0].href, headers=self.vcloud_session.get_vcloud_headers(), verify=self.verify, data=data, logger=self.logger)
            if self.response.status_code == requests.codes.created:
                task = vCloudEntities.parseString(self.response.content, True)
                return task.get_Tasks().get_Task()[0]


    def delete_catalog(self, catalog_name):
        """
        Delete a specific catalog.

        A catalog is a container for one or more vApp templates and media images.

        :param catalog_name: (str): The name of the catalog to delete.
        :return: (bool) True if the catalog was successfully deleted, false if the vapp was not deleted (or found).

        **service type:**. ondemand, subscription, vcd

        """
        admin_url = None
        if not self.vcloud_session or not self.vcloud_session.organization: return False
        if 'ondemand' == self.service_type:
            refs = filter(lambda ref: ref.type_ == 'application/vnd.vmware.admin.organization+xml',
                                 self.vcloud_session.organization.Link)
            if len(refs) == 1:
                admin_url = refs[0].href
        else:
            refs = filter(lambda ref: ref.type_ == 'application/vnd.vmware.admin.catalog+xml',
                                 self.vcloud_session.organization.Link)
            if len(refs) == 1:
                admin_url = refs[0].href[:refs[0].href.rindex('/')]
        if admin_url:
            self.response = Http.get(admin_url, headers=self.vcloud_session.get_vcloud_headers(), verify=self.verify, logger=self.logger)
            if self.response.status_code == requests.codes.ok:
                adminOrg = vCloudEntities.parseString(self.response.content, True)
                if adminOrg and adminOrg.Catalogs and adminOrg.Catalogs.CatalogReference:
                    catRefs = filter(lambda ref: ref.name == catalog_name and ref.type_ == 'application/vnd.vmware.admin.catalog+xml',
                                            adminOrg.Catalogs.CatalogReference)
                    if len(catRefs) == 1:
                        self.response = Http.delete(catRefs[0].href, headers=self.vcloud_session.get_vcloud_headers(), verify=self.verify, logger=self.logger)
                        if self.response.status_code == requests.codes.no_content:
                            return True
        return False


    def upload_media(self, catalog_name, item_name, media_file_name, description='', display_progress=False, chunk_bytes=128*1024):
        """
        Uploads a media file (ISO) to a vCloud catalog

        :param catalog_name: (str): The name of the catalog to upload the media.
        :param item_name: (str): The name of the media file in the catalog.
        :param media_file_name: (str): The name of the local media file to upload.
        :return: (bool) True if the media file was successfully uploaded, false otherwise.

        **service type:** ondemand, subscription, vcd

        """
        assert os.path.isfile(media_file_name)
        statinfo = os.stat(media_file_name)
        assert statinfo.st_size
        for catalog in self.get_catalogs():
            if catalog_name != catalog.name:
                continue
            link = filter(lambda link: link.get_type() == "application/vnd.vmware.vcloud.media+xml" and link.get_rel() == 'add', catalog.get_Link())
            assert len(link) == 1
            Log.debug(self.logger, link[0].get_href())
            data = """
            <Media
               xmlns="http://www.vmware.com/vcloud/v1.5"
               name="%s"
               size="%s"
               imageType="iso">
               <Description>%s</Description>
            </Media>
            """ % (item_name, statinfo.st_size, description)
            headers=self.vcloud_session.get_vcloud_headers()
            headers['Content-Type'] = 'application/vnd.vmware.vcloud.media+xml'
            self.response = Http.post(link[0].get_href(), headers=headers,
                            data=data, verify=self.verify, logger=self.logger)
            if self.response.status_code == requests.codes.created:
                catalogItem = ET.fromstring(self.response.content)
                entity = [child for child in catalogItem if child.get("type") == "application/vnd.vmware.vcloud.media+xml"][0]
                href = entity.get('href')
                self.response = Http.get(href, headers=self.vcloud_session.get_vcloud_headers(), verify=self.verify, logger=self.logger)
                if self.response.status_code == requests.codes.ok:
                    media = mediaType.parseString(self.response.content, True)
                    link = filter(lambda link: link.get_rel() == 'upload:default', media.get_Files().get_File()[0].get_Link())[0]
                    progress_bar = None
                    if display_progress:
                        widgets = ['Uploading file: ', Percentage(), ' ', Bar(),
                                   ' ', ETA(), ' ', FileTransferSpeed()]
                        progress_bar = ProgressBar(widgets=widgets, maxval=statinfo.st_size).start()
                    f = open(media_file_name, 'rb')
                    bytes_transferred = 0
                    while bytes_transferred < statinfo.st_size:
                        my_bytes = f.read(chunk_bytes)
                        if len(my_bytes) <= chunk_bytes:
                            headers = self.vcloud_session.get_vcloud_headers()
                            headers['Content-Range'] = 'bytes %s-%s/%s' % (bytes_transferred, len(my_bytes)-1, statinfo.st_size)
                            headers['Content-Length'] = str(len(my_bytes))
                            self.response = Http.put(link.get_href(), headers=headers,
                                            data=my_bytes, verify=self.verify, logger=None)
                            if self.response.status_code == requests.codes.ok:
                                bytes_transferred += len(my_bytes)
                                if display_progress:
                                    progress_bar.update(bytes_transferred)
                                Log.debug(self.logger, 'transferred %s of %s bytes' % (str(bytes_transferred), str(statinfo.st_size)))
                            else:
                                Log.debug(self.logger, 'file upload failed with error: [%s] %s' % (self.response.status_code, self.response.content))
                                return False
                    f.close()
                    if display_progress:
                        progress_bar.finish()
                    return True
        return False


    def delete_catalog_item(self, catalog_name, item_name):
        """
        Request the deletion of an item from a catalog.
        An item is a vApp template and media image stored in a catalog.

        :param catalog_name: (str): The name of the catalog to delete.
        :param item_name: (str): The name of the catalog item to delete.
        :return: (bool) True if the catalog item was successfully deleted, false if the vapp was not deleted (or found).

        **service type:** ondemand, subscription, vcd

        """
        for catalog in self.get_catalogs():
            if catalog_name != catalog.name:
                continue
            if catalog.CatalogItems and catalog.CatalogItems.CatalogItem:
                for item in catalog.CatalogItems.CatalogItem:
                    if item_name == item.name:
                        self.response = Http.delete(item.href, headers=self.vcloud_session.get_vcloud_headers(), verify=self.verify, logger=self.logger)
                        if self.response.status_code == requests.codes.no_content:
                            return True
        return False


    def get_gateways(self, vdc_name):
        """
        Request a list of the Gateways within a Virtual Data Center.

        :param vdc_name: (str): The virtual data center name.
        :return: (list of Gateway)  A list of :class:`.pyvcloud.gateway.Gateway` objects describing the available gateways.

        **service type:** ondemand, subscription, vcd

        """
        gateways = []
        vdc = self.get_vdc(vdc_name)
        if not vdc: return gateways
        link = filter(lambda link: link.get_rel() == "edgeGateways", vdc.get_Link())
        if not link: return gateways
        self.response = Http.get(link[0].get_href(), headers=self.vcloud_session.get_vcloud_headers(), verify=self.verify, logger=self.logger)
        if self.response.status_code == requests.codes.ok:
            queryResultRecords = queryRecordViewType.parseString(self.response.content, True)
            if queryResultRecords.get_Record():
                for edgeGatewayRecord in queryResultRecords.get_Record():
                    self.response = Http.get(edgeGatewayRecord.get_href(), headers=self.vcloud_session.get_vcloud_headers(), verify=self.verify, logger=self.logger)
                    if self.response.status_code == requests.codes.ok:
                        gateway = Gateway(networkType.parseString(self.response.content, True), headers=self.vcloud_session.get_vcloud_headers(), verify=self.verify, busy=edgeGatewayRecord.isBusy, log=self.log)
                        gateways.append(gateway)
        return gateways


    def get_gateway(self, vdc_name, gateway_name):
        """
        Request the details of a specific Gateway Appliance within a Virtual Data Center.

        :param vdc_name: (str): The virtual data center name.
        :param gateway_name: (str): The requested gateway name.
        :return: (Gateway)  A :class:`.pyvcloud.gateway.Gateway` object describing the requested gateway.

        **service type:** ondemand, subscription, vcd

        """
        gateway = None
        vdc = self.get_vdc(vdc_name)
        if not vdc: return gateway
        link = filter(lambda link: link.get_rel() == "edgeGateways", vdc.get_Link())
        self.response = Http.get(link[0].get_href(), headers=self.vcloud_session.get_vcloud_headers(), verify=self.verify, logger=self.logger)
        if self.response.status_code == requests.codes.ok:
            queryResultRecords = queryRecordViewType.parseString(self.response.content, True)
            if queryResultRecords.get_Record():
                for edgeGatewayRecord in queryResultRecords.get_Record():
                    if edgeGatewayRecord.get_name() == gateway_name:
                        self.response = Http.get(edgeGatewayRecord.get_href(), headers=self.vcloud_session.get_vcloud_headers(), verify=self.verify, logger=self.logger)
                        if self.response.status_code == requests.codes.ok:
                            gateway = Gateway(networkType.parseString(self.response.content, True), headers=self.vcloud_session.get_vcloud_headers(), verify=self.verify, busy=edgeGatewayRecord.isBusy, log=self.log)
                            break
        return gateway

    def get_networks(self, vdc_name):
        """
        Request a list of the Networks within a Virtual Data Center.

        :param vdc_name: (str): The virtual data center name.
        :return: (list of OrgVdcNetworkType)  A list of :class:`pyvcloud.schema.vcd.v1_5.schemas.vcloud.networkType.OrgVdcNetworkType` objects describing the available networks.

        **service type:** ondemand, subscription, vcd

        """
        result = []
        vdc = self.get_vdc(vdc_name)
        if not vdc: return result
        networks = vdc.get_AvailableNetworks().get_Network()
        for n in networks:
            self.response = Http.get(n.get_href(), headers=self.vcloud_session.get_vcloud_headers(), verify=self.verify, logger=self.logger)
            if self.response.status_code == requests.codes.ok:
                network = networkType.parseString(self.response.content, True)
                result.append(network)
        return result

    def get_network(self, vdc_name, network_name):
        """
        Request the details of a specific Network within a Virtual Data Center.

        :param vdc_name: (str): The virtual data center name.
        :param network_name: (str): The name of the requested network.
        :return: (OrgVdcNetworkType)  An :class:`pyvcloud.schema.vcd.v1_5.schemas.vcloud.networkType.OrgVdcNetworkType` object describing the requested network.

        **service type:** ondemand, subscription, vcd

        """
        result = None
        networks = self.get_networks(vdc_name)
        for network in networks:
            if network.get_name() == network_name:
                result = network
        return result

    def parsexml_(self, string_to_parse):
        doc = ET.fromstring(string_to_parse)
        return doc

    def get_media(self, catalog_name, media_name):
        """
        Request a media resource from a catalog.

        :param catalog_name: (str): The name of the catalog containing the media.
        :param media_name: (str): The name of the requested media.
        :return: (dict of str,str)  An dictionary describing the requested media.
                                    Dictionary keys in include a 'name' key with a value containing the media name.
                                    A 'href' key with a value containing a https url to the media.
                                    And a 'type' key with a value indicating the type of media.

        **service type:** ondemand, subscription, vcd

        """
        refs = filter(lambda ref: ref.name == catalog_name and ref.type_ == 'application/vnd.vmware.vcloud.catalog+xml', self.vcloud_session.organization.Link)
        if len(refs) == 1:
            self.response = Http.get(refs[0].get_href(), headers=self.vcloud_session.get_vcloud_headers(), verify=self.verify, logger=self.logger)
            if self.response.status_code == requests.codes.ok:
                catalog = catalogType.parseString(self.response.content, True)
                catalog_items = filter(lambda catalogItemRef: catalogItemRef.get_name() == media_name, catalog.get_CatalogItems().get_CatalogItem())
                if len(catalog_items) == 1:
                    self.response = Http.get(catalog_items[0].get_href(), headers=self.vcloud_session.get_vcloud_headers(), verify=self.verify, logger=self.logger)
                    # print self.response.content
                    if self.response.status_code == requests.codes.ok:
                        doc = self.parsexml_(self.response.content)
                        for element in doc._children:
                            if element.tag == '{http://www.vmware.com/vcloud/v1.5}Entity':
                                return element.attrib

# TODO: DELETE https://vchs.vmware.com/api/vchs/session
    def logout(self):
        """
        Request to logout from  vCloud Air.

        :return:

        **service type:** ondemand, subscription, vcd

        """
        if self.service_type in [VCA.VCA_SERVICE_TYPE_STANDALONE, 'vcd']:
            pass
        elif self.service_type in [VCA.VCA_SERVICE_TYPE_VCHS, 'subscription']:
            pass
        elif self.service_type in [VCA.VCA_SERVICE_TYPE_VCA, 'ondemand']:
            pass
        self.token = None
        self.vcloud_session = None

    def create_vdc_network(self, vdc_name, network_name, gateway_name, start_address,
                           end_address, gateway_ip, netmask,
                           dns1, dns2, dns_suffix):
        """
        Request the creation of an new network within a vdc.

        :param vdc_name: (str): The name of the virtual data center.
        :param network_name: (str): The name of the new network to be deleted.
        :param gateway_name: (str): The name of an existing edge Gateway appliance that will manage the virtual network.
        :param start_address: (str): The first ip address in a range of addresses for the network.
        :param end_address: (str): The last ip address in a range of addresses for the network.
        :return: (tuple of (bool, task or str))  Two values are returned, a bool success indicator and a \
                 :class:`pyvcloud.schema.vcd.v1_5.schemas.admin.vCloudEntities.TaskType`  object if the bool value was True or a \
                 str message indicating the reason for failure if the bool value was False.

        **service type:** ondemand, subscription, vcd

        """
        vdc = self.get_vdc(vdc_name)
        gateway = ReferenceType(href=self.get_gateway(vdc_name, gateway_name).me.href)
        gateway.original_tagname_ = "EdgeGateway"

        iprange = IpRangeType(StartAddress=start_address,
                              EndAddress=end_address)
        ipranges = IpRangesType(IpRange=[iprange])
        ipscope = IpScopeType(IsInherited=False,
                              Gateway=gateway_ip,
                              Netmask=netmask,
                              Dns1=dns1,
                              Dns2=dns2,
                              DnsSuffix=dns_suffix,
                              IpRanges=ipranges)
        ipscopes = IpScopesType(IpScope=[ipscope])

        configuration = NetworkConfigurationType(IpScopes=ipscopes,
                                                 FenceMode="natRouted")
        net = OrgVdcNetworkType(name=network_name, Description="Network created by pyvcloud",
                                EdgeGateway=gateway, Configuration=configuration,
                                IsShared=False)
        namespacedef = 'xmlns="http://www.vmware.com/vcloud/v1.5"'
        content_type = "application/vnd.vmware.vcloud.orgVdcNetwork+xml"
        body = '<?xml version="1.0" encoding="UTF-8"?>{0}'.format(
            CommonUtils.convertPythonObjToStr(net, name='OrgVdcNetwork',
                                              namespacedef=namespacedef))
        postlink = filter(lambda link: link.get_type() == content_type,
                          vdc.get_Link())[0].href
        headers = self.vcloud_session.get_vcloud_headers()
        headers["Content-Type"] = content_type
        self.response = Http.post(postlink, data=body, headers=headers, verify=self.verify, logger=self.logger)
        if self.response.status_code == requests.codes.created:
            network = networkType.parseString(self.response.content, True)
            task = network.get_Tasks().get_Task()[0]
            return (True, task)
        else:
            return (False, self.response.content)

    def delete_vdc_network(self, vdc_name, network_name):
        """
        Request the deletion of an existing network within a vdc.

        :param vdc_name: (str): The name of the virtual data center.
        :param network_name: (str): The name of the new network to be deleted.
        :return: (tuple of (bool, task or str))  Two values are returned, a bool success indicator and a \
                 :class:`pyvcloud.schema.vcd.v1_5.schemas.admin.vCloudEntities.TaskType`  object if the bool value was True or a \
                 str message indicating the reason for failure if the bool value was False.

        **service type:** ondemand, subscription, vcd

        """
        netref = self.get_admin_network_href(vdc_name, network_name)
        if netref is None:
            return (False, 'network not found')
        self.response = Http.delete(netref, headers=self.vcloud_session.get_vcloud_headers(), verify=self.verify, logger=self.logger)
        if self.response.status_code == requests.codes.accepted:
            task = taskType.parseString(self.response.content, True)
            return (True, task)
        else:
            return (False, self.response.content)

    def get_admin_network_href(self, vdc_name, network_name):
        vdc = self.get_vdc(vdc_name)
        link = filter(lambda link: link.get_rel() == "orgVdcNetworks",
                      vdc.get_Link())
        self.response = Http.get(link[0].get_href(), headers=self.vcloud_session.get_vcloud_headers(), verify=self.verify, logger=self.logger)
        queryResultRecords = queryRecordViewType.parseString(self.response.content, True)
        if self.response.status_code == requests.codes.ok:
            for record in queryResultRecords.get_Record():
                if record.name == network_name:
                    return record.href

    def get_score_service(self, score_service_url):
        if self.vcloud_session is None or self.vcloud_session.token is None:
            Log.error(self.logger, "self.vcloud_session is None")
            return None
        return Score(score_service_url, self.vcloud_session.org_url, self.vcloud_session.token, self.version, self.verify, self.log)

    def get_diskRefs(self, vdc):
        """
        Request a list of references to disk volumes in a vdc.

        :param vdc: (str): The name of the virtual data center.
        :return: (list of ResourceReferenceType)  A list of
                 :class:`pyvcloud.schema.vcd.v1_5.schemas.vcloud.vdcType.ResourceReferenceType` objects.
        Use   get_name(), get_type() and get_href() methods on each list entry to return disk details.

        **service type:** ondemand, subscription, vcd

        """
        resourceEntities = vdc.get_ResourceEntities().get_ResourceEntity()
        return [resourceEntity for resourceEntity in resourceEntities
                    if resourceEntity.get_type() == "application/vnd.vmware.vcloud.disk+xml"]

    def _parse_disk(self, content):
        diskDesc = diskType.parseString(content, True)
        disk = DiskType()
        ids = diskDesc.anyAttributes_.get('id').split(':')
        disk.set_id(ids[3])
        disk.set_name(diskDesc.anyAttributes_.get('name'))
        disk.set_size(diskDesc.anyAttributes_.get('size'))
        disk.set_busType(diskDesc.anyAttributes_.get('busType'))
        disk.set_busSubType(diskDesc.anyAttributes_.get('busSubType'))
        disk.set_status(diskDesc.anyAttributes_.get('status'))
        xml = ET.fromstring(content)
        for child in xml:
            if '{http://www.vmware.com/vcloud/v1.5}Owner' == child.tag:
                for grandchild in child:
                    owner = OwnerType()
                    owner.set_User(grandchild.attrib['name'])
                    disk.set_Owner(owner)
            if '{http://www.vmware.com/vcloud/v1.5}StorageProfile' == child.tag:
                storageProfile = VdcStorageProfileType()
                storageProfile.set_name(child.attrib['name'])
                disk.set_StorageProfile(storageProfile)
            if '{http://www.vmware.com/vcloud/v1.5}Tasks' == child.tag:
                task = taskType.parseString(ET.tostring(child.getchildren()[0]), True)
                disk.set_Tasks([task])
        return disk

    def get_disks(self, vdc_name):
        """
        Request a list of disks attached to a vdc.

        :param vdc_name: (str): The name of a virtual data center.
        :return: (list of tuples of (DiskType, list of str)):  An list of tuples. \
                  Each tuple contains a :class:`pyvcloud.schema.vcd.v1_5.schemas.vcloud.diskType.DiskType` object and a list of vms utilizing the disk.

        **service type:** ondemand, subscription, vcd

        """
        vdc = self.get_vdc(vdc_name)
        links = self.get_diskRefs(vdc)
        disks = []
        for link in links:
            response = Http.get(link.get_href(), headers = self.vcloud_session.get_vcloud_headers(), verify=self.verify, logger=self.logger)
            disk = self._parse_disk(response.content)
            vms = []
            content_type = "application/vnd.vmware.vcloud.vms+xml"
            response = Http.get(link.get_href()+'/attachedVms', headers=self.vcloud_session.get_vcloud_headers(), verify=self.verify, logger=self.logger)
            # print response.content
            listofvms = vmsType.parseString(response.content, True)
            for vmReference in listofvms.get_VmReference():
                vms.append(vmReference)
            disks.append([disk, vms])
        return disks

    def add_disk(self, vdc_name, name, size):
        """
        Request the creation of an indepdent disk (not attached to a vApp).

        :param vdc_name: (str): The name of the virtual data center.
        :param name: (str): The name of the new disk.
        :param size: (str): The size of the new disk in MB.
        :return: (tuple(bool, DiskType))  Two values are returned, a bool success indicator and a :class:`pyvcloud.schema.vcd.v1_5.schemas.vcloud.diskType.DiskType` object describing the disk resource.

        **service type:** ondemand, subscription, vcd

        """
        data = """
                <vcloud:DiskCreateParams xmlns:vcloud="http://www.vmware.com/vcloud/v1.5">
                    <vcloud:Disk name="%s" size="%s"/>
                </vcloud:DiskCreateParams>
            """ % (name, size)
        vdc = self.get_vdc(vdc_name)
        content_type = "application/vnd.vmware.vcloud.diskCreateParams+xml"
        link = filter(lambda link: link.get_type() == content_type, vdc.get_Link())
        self.response = Http.post(link[0].get_href(), data=data, headers=self.vcloud_session.get_vcloud_headers(), verify=self.verify, logger=self.logger)
        if self.response.status_code == requests.codes.created:
            disk = self._parse_disk(self.response.content)
            return(True, disk)
        else:
            return(False, self.response.content)

    def delete_disk(self, vdc_name, name, id=None):
        """
        Request the deletion of an existing disk within a vdc.

        :param vdc_name: (str): The name of the virtual data center.
        :param name: (str): The name of the new disk.
        :param id: (str, optional): The id of the disk resource.
        :return: (tuple(bool, TaskType))  Two values are returned, a bool success indicator and a \
                 :class:`pyvcloud.schema.vcd.v1_5.schemas.admin.vCloudEntities.TaskType`  object if the bool value was True or a \
                 str message indicating the reason for failure if the bool value was False.

        **service type:** ondemand, subscription, vcd

        """
        vdc = self.get_vdc(vdc_name)
        refs = self.get_diskRefs(vdc)
        link = []
        if id is not None:
            link = filter(lambda link: link.get_href().endswith('/'+id), refs)
        elif name is not None:
            link = filter(lambda link: link.get_name() == name, refs)
        if len(link) == 1:
            self.response = Http.delete(link[0].get_href(), headers=self.vcloud_session.get_vcloud_headers(), verify=self.verify, logger=self.logger)
            if self.response.status_code == requests.codes.accepted:
                task = taskType.parseString(self.response.content, True)
                return (True, task)
            else:
                return(False, self.response.content)
        elif len(link) == 0:
            return(False, 'disk not found')
        elif len(link) > 1:
            return(False, 'more than one disks found with that name, use the disk id')


    def cancel_task(self, task_url):
        self.response = Http.post(task_url + '/action/cancel', headers=self.vcloud_session.get_vcloud_headers(),
            verify=self.verify, logger=self.logger)
        if self.response.status_code == requests.codes.no_content:
            return True
        else:
            Log.error(self.logger, "can't cancel task")
            return False


    def get_status(self, code):
        return self.statuses[code+1]


    def get_vdc_templates(self):
        if self.vcloud_session.organization is None:
            self.vcloud_session.login(token=self.vcloud_session.token)
        vdcTemplateList = self._get_vdc_templates()
        return vdcTemplateList<|MERGE_RESOLUTION|>--- conflicted
+++ resolved
@@ -129,11 +129,7 @@
         headers = {}
         headers["Accept"] = "application/json;version=" + '5.7'
         response = Http.post(url, headers=headers, auth=('_', '_'), verify=self.verify, logger=self.logger)
-<<<<<<< HEAD
-        if response.status_code != 406:
-=======
         if response.status_code not in (403, 404):
->>>>>>> 3682d580
             return VCA.VCA_SERVICE_TYPE_VCA
         url = self.host + '/api/vchs/sessions'
         headers = {}
