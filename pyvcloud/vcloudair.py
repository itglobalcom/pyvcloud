--- conflicted
+++ resolved
@@ -48,8 +48,7 @@
 
 class VCA(object):
 
-<<<<<<< HEAD
-    def __init__(self, host, username, service_type='ondemand', version='5.7', verify=True, log=False):
+    def __init__(self, host, username, service_type=VCA_SERVICE_TYPE_ONDEMAND, version='5.7', verify=True, log=False):
         """
         Create a VCA connection
 
@@ -64,11 +63,6 @@
         
         **service type:**  subscription, ondemand, vcd
         """
-
-        pyvcloud.vcloudair.VCA
-=======
-    def __init__(self, host, username, service_type=VCA_SERVICE_TYPE_ONDEMAND, version='5.7', verify=True, log=False):
->>>>>>> f51a57dd
         if not (host.startswith('https://') or host.startswith('http://')):
             host = 'https://' + host
         self.host = host
