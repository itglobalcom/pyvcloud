# VMware vCloud Python SDK
# Copyright (c) 2014 VMware, Inc. All Rights Reserved.
#
# Licensed under the Apache License, Version 2.0 (the "License");
# you may not use this file except in compliance with the License.
# You may obtain a copy of the License at
#
#     http://www.apache.org/licenses/LICENSE-2.0
#
# Unless required by applicable law or agreed to in writing, software
# distributed under the License is distributed on an "AS IS" BASIS,
# WITHOUT WARRANTIES OR CONDITIONS OF ANY KIND, either express or implied.
# See the License for the specific language governing permissions and
# limitations under the License.

# coding: utf-8

#todo: upload/download ovf to/from catalog
#todo: create vapp network name is not being used, clean it up
#todo: pass parameters in the create vapp to optimize for speed, available from 6.3
#todo: refactor returns, raise exceptions, document with release notes

import sys
import os
import time
import requests
from progressbar import AnimatedMarker, Bar, BouncingBar, Counter, ETA, \
    FileTransferSpeed, FormatLabel, Percentage, \
    ProgressBar, ReverseBar, RotatingMarker, \
    SimpleProgress, Timer
from StringIO import StringIO
import json
from xml.etree import ElementTree as ET
from pyvcloud.schema.vcd.v1_5.schemas.admin import vCloudEntities
from pyvcloud.schema.vcd.v1_5.schemas.admin.vCloudEntities import AdminCatalogType
from pyvcloud.schema.vcd.v1_5.schemas.vcloud import sessionType, organizationType, \
    vAppType, organizationListType, vdcType, catalogType, queryRecordViewType, \
    networkType, vcloudType, taskType, diskType, vmsType, vdcTemplateListType, mediaType
from schema.vcd.v1_5.schemas.vcloud.diskType import OwnerType, DiskType, VdcStorageProfileType, DiskCreateParamsType
from pyvcloud.schema.vcd.schemas.versioning import versionsType
from pyvcloud.vcloudsession import VCS
from pyvcloud.vapp import VAPP
from pyvcloud.gateway import Gateway
from pyvcloud.schema.vcim import serviceType, vchsType
from pyvcloud.helper import CommonUtils
from pyvcloud.schema.vcd.v1_5.schemas.vcloud.networkType import OrgVdcNetworkType,\
    ReferenceType, NetworkConfigurationType, IpScopesType, IpScopeType,\
    IpRangesType, IpRangeType, DhcpPoolServiceType
from pyvcloud.score import Score
from pyvcloud import _get_logger, Http, Log


class VCA(object):


    VCA_SERVICE_TYPE_STANDALONE = 'standalone'
    VCA_SERVICE_TYPE_VCHS = 'vchs'
    VCA_SERVICE_TYPE_VCA = 'vca'
    VCA_SERVICE_TYPE_UNKNOWN = 'unknown'

    statuses = ['Could not be created',
                'Unresolved',
                'Resolved',
                'Deployed',
                'Suspended',
                'Powered on',
                'Waiting for user input',
                'Unknown state',
                'Unrecognized state',
                'Powered off',
                'Inconsistent state',
                'Children do not all have the same status',
                'Upload initiated, OVF descriptor pending',
                'Upload initiated, copying contents',
                'Upload initiated , disk contents pending',
                'Upload has been quarantined',
                'Upload quarantine period has expired'
                ]


    def __init__(self, host, username, service_type=VCA_SERVICE_TYPE_VCA, version='5.7', verify=True, log=False):
        """
        Create a VCA connection

        :param host: (str): The vCloud Air Host. Varies by service type.
                            Valid values are https://vchs.vmware.com and https://iam.vchs.vmware.com
        :param username: (str): The username for the vCloud Air Service.
        :param service_type: (str, optional): The type of vCloud Air Service. Valid values are ondemand, subscription, vcd.
        :param version: (str, optional): The API version. Note: may vary by service type.
        :verify: (bool, optional): Enforce strict ssl certificate checking.
        :log: (bool, optional): enable logging for the connection.
        :return: (bool): True if the user was successfully logged in, False otherwise.

        **service type:**  subscription, ondemand, vcd
        """
        if not (host.startswith('https://') or host.startswith('http://')):
            host = 'https://' + host
        self.host = host
        self.username = username
        self.token = None
        self.service_type = service_type
        self.version = version
        self.verify = verify
        self.vcloud_session = None
        self.instances = None
        self.org = None
        self.organization = None
        self.vdc = None
        self.services = None
        self.response =  None
        self.log = log
        self.logger = _get_logger() if log else None


    def get_service_type(self):
        """
        Returns the service type provided by the host (standalone, vchs or vca).

        This method only uses the host variable, it doesn't require the
        user to login.

        :return: (str): The type of service provided by the host.

        **service type:** standalone, vchs, vca

        """

        url = self.host + '/api/iam/login'
        headers = {}
        headers["Accept"] = "application/json;version=" + '5.7'
        response = Http.post(url, headers=headers, auth=('_', '_'), verify=self.verify, logger=self.logger)
        if response.status_code == requests.codes.unauthorized:
            return VCA.VCA_SERVICE_TYPE_VCA
        url = self.host + '/api/vchs/sessions'
        headers = {}
        headers["Accept"] = "application/xml;version=" + '5.6'
        response = Http.post(url, headers=headers, auth=('_', '_'), verify=self.verify, logger=self.logger)
        if response.status_code == requests.codes.unauthorized:
            return VCA.VCA_SERVICE_TYPE_VCHS
        url = self.host + '/api/versions'
        response = Http.get(url, verify=self.verify, logger=self.logger)
        if response.status_code == requests.codes.ok:
            try:
                supported_versions = versionsType.parseString(response.content, True)
                return VCA.VCA_SERVICE_TYPE_STANDALONE
            except:
                pass
        return VCA.VCA_SERVICE_TYPE_UNKNOWN

    def _get_services(self):
        headers = {}
        headers["x-vchs-authorization"] = self.token
        headers["Accept"] = "application/xml;version=" + self.version
        response = Http.get(self.host + "/api/vchs/services", headers=headers, verify=self.verify, logger=self.logger)
        if response.status_code == requests.codes.ok:
            return serviceType.parseString(response.content, True)

    def login(self, password=None, token=None, org=None, org_url=None):
        """
        Request to login to vCloud Air

        :param password: (str, optional): The password.
        :param token: (str, optional): The token from a previous successful login, None if this is a new login request.
        :param org: (str, optional): The organization identifier.
        :param org_url: (str, optional): The org_url.
        :return: (bool): True if the user was successfully logged in, False otherwise.

        **service type:**  vca, vchs, standalone

        """

        if self.service_type in [VCA.VCA_SERVICE_TYPE_VCHS, 'subscription']:
            if token:
                headers = {}
                headers["x-vchs-authorization"] = token
                headers["Accept"] = "application/xml;version=" + self.version
                self.response = Http.get(self.host + "/api/vchs/services", headers=headers, verify=self.verify, logger=self.logger)
                if self.response.status_code == requests.codes.ok:
                    self.services = serviceType.parseString(self.response.content, True)
                    self.token = token
                    return True
                else:
                    return False
            else:
                url = self.host + "/api/vchs/sessions"
                headers = {}
                headers["Accept"] = "application/xml;version=" + self.version
                self.response = Http.post(url, headers=headers, auth=(self.username, password), verify=self.verify, logger=self.logger)
                if self.response.status_code == requests.codes.created:
                    self.token = self.response.headers["x-vchs-authorization"]
                    self.services = self._get_services()
                    return True
                else:
                    return False
        elif self.service_type in [VCA.VCA_SERVICE_TYPE_VCA, 'ondemand']:
            if token:
                self.token = token
                self.instances = self.get_instances()
                return self.instances != None
            else:
                url = self.host + "/api/iam/login"
                headers = {}
                headers["Accept"] = "application/json;version=%s" % self.version
                self.response = Http.post(url, headers=headers, auth=(self.username, password), verify=self.verify, logger=self.logger)
                if self.response.status_code == requests.codes.created:
                    self.token = self.response.headers["vchs-authorization"]
                    self.instances = self.get_instances()
                    return True
                else:
                    return False
        elif self.service_type in [VCA.VCA_SERVICE_TYPE_STANDALONE, 'vcd']:
            if token:
                url = self.host + '/api/sessions'
                vcloud_session = VCS(url, self.username, org, None, org_url, org_url, version=self.version, verify=self.verify, log=self.log)
                result = vcloud_session.login(token=token)
                if result:
                    self.org = org
                    self.vcloud_session = vcloud_session
                return result
            else:
                url = self.host + '/api/sessions'
                vcloud_session = VCS(url, self.username, org, None, org_url, org_url, version=self.version, verify=self.verify, log=self.log)
                result = vcloud_session.login(password=password)
                if result:
                    self.token = vcloud_session.token
                    self.org = org
                    self.vcloud_session = vcloud_session
                return result
        else:
            return False
        return False


    def get_service_groups(self):
        """
        Request available service groups for a given company.

        :return: (list of str): list of available service groups.

        **service type:**  vca

        """

        headers = self._get_vcloud_headers()
        headers['Accept'] = "application/json;version=%s;class=com.vmware.vchs.billing.serviceGroups" % self.version
        self.response = Http.get(self.host + "/api/billing/service-groups", headers=headers, verify=self.verify, logger=self.logger)
        if self.response.history and self.response.history[-1]:
            self.response = Http.get(self.response.history[-1].headers['location'], headers=headers, verify=self.verify, logger=self.logger)
        if self.response.status_code == requests.codes.ok:
            return json.loads(self.response.content)['serviceGroupList']
        else:
            raise Exception(self.response.status_code)


    def get_plans(self):
        """
        Request plans available for an ondemand account.

        :return: (list of str): list of available plans in json format.

        **service type:**  vca

        """

        headers = self._get_vcloud_headers()
        headers['Accept'] = "application/json;version=%s;class=com.vmware.vchs.sc.restapi.model.planlisttype" % self.version
        self.response = Http.get(self.host + "/api/sc/plans", headers=headers, verify=self.verify, logger=self.logger)
        if self.response.history and self.response.history[-1]:
            self.response = Http.get(self.response.history[-1].headers['location'], headers=headers, verify=self.verify, logger=self.logger)
        if self.response.status_code == requests.codes.ok:
            return json.loads(self.response.content)['plans']
        else:
            raise Exception(self.response.status_code)


    def get_plan(self, plan_id):
        """
        Request plan details.

        :return: (str): plan in json format

        **service type:**  vca

        """

        headers = self._get_vcloud_headers()
        headers['Accept'] = "application/json;version=%s;class=com.vmware.vchs.sc.restapi.model.planlisttype" % self.version
        self.response = Http.get(self.host + "/api/sc/plans/%s" % plan_id, headers=headers,
                                 verify=self.verify, logger=self.logger)
        if self.response.history and self.response.history[-1]:
            self.response = Http.get(self.response.history[-1].headers['location'], headers=headers, verify=self.verify, logger=self.logger)
        if self.response.status_code == requests.codes.ok:
            return json.loads(self.response.content)
        else:
            raise Exception(self.response.status_code)


    def get_users(self):
        """
        Retrieves a collection of all users the authenticated API user has access to.

        :return: (list of str): list of users.

        **service type:**  vca

        """

        headers = self._get_vcloud_headers()
        headers['Accept'] = "application/json;version=%s;class=com.vmware.vchs.iam.api.schema.v2.classes.user.Users" % self.version
        self.response = Http.get(self.host + "/api/iam/Users", headers=headers, verify=self.verify, logger=self.logger)
        if self.response.history and self.response.history[-1]:
            self.response = Http.get(self.response.history[-1].headers['location'], headers=headers, verify=self.verify, logger=self.logger)
        if self.response.status_code == requests.codes.ok:
            return json.loads(self.response.content)['users']
        else:
            raise Exception(self.response.status_code)


    def get_instances(self):
        """
        Request available instances

        :return: (list of str): list of available instances in json format.

        **service type:**  vca

        """
        self.response = Http.get(self.host + "/api/sc/instances", headers=self._get_vcloud_headers(), verify=self.verify, logger=self.logger)
        if self.response.history and self.response.history[-1]:
            self.response = Http.get(self.response.history[-1].headers['location'], headers=self._get_vcloud_headers(), verify=self.verify, logger=self.logger)
        if self.response.status_code == requests.codes.ok:
            return json.loads(self.response.content)['instances']
        else:
            raise Exception(self.response.status_code)

    def get_instance(self, instance_id):
        """
        Returns the details of a service instance

        :return: (str): instance information in json format.

        **service type:**  vca

        """
        self.response = Http.get(self.host + "/api/sc/instances/%s" %
                                 instance_id,
                                 headers=self._get_vcloud_headers(),
                                 verify=self.verify, logger=self.logger)
        if self.response.history and self.response.history[-1]:
            self.response = Http.get(self.response.history[-1].headers['location'], headers=self._get_vcloud_headers(), verify=self.verify, logger=self.logger)
        if self.response.status_code == requests.codes.ok:
            return json.loads(self.response.content)
        else:
            raise Exception(self.response.status_code)

    def delete_instance(self, instance):
        """
        Request to delete an existing instance

        :param instance: (str): The instance identifer.
        :return: (): True if the user was successfully logged in, False otherwise.

        **service type:**  vca

        """
        self.response = Http.delete(self.host + "/api/sc/instances/" + instance, headers=self._get_vcloud_headers(), verify=self.verify, logger=self.logger)
        print self.response.status_code, self.response.content

    def login_to_instance(self, instance, password, token=None, org_url=None):
        """
        Request to login into a specific instance

        :param instance: (str): The instance identifer.
        :param password: (str): The password.
        :param token: (str, optional): The token from a previous successful login, None if this is a new login request.
        :param org_url: (str, optional):
        :return: (bool): True if the login was successful, False otherwise.

        **service type:**  vca

        """
        instances = filter(lambda i: i['id']==instance, self.instances)
        if len(instances)>0:
            if 'No Attributes' == instances[0]['instanceAttributes']:
                return False
            attributes = json.loads(instances[0]['instanceAttributes'])
            session_uri = attributes['sessionUri']
            org_name = attributes['orgName']
            vcloud_session = VCS(session_uri, self.username, org_name, instance, instances[0]['apiUrl'], org_url, version=self.version, verify=self.verify, log=self.log)
            result = vcloud_session.login(password, token)
            if result:
                self.vcloud_session = vcloud_session
                return True
        return False

    def login_to_instance_sso(self, instance, token=None, org_url=None):
        """
        Request to login into a specific instance

        :param instance: (str): The instance identifer.
        :param token: (str, optional): The token from a previous successful login, None if this is a new login request.
        :param org_url: (str, optional):
        :return: (bool): True if the login was successful, False otherwise.

        **service type:**  vca

        """
        Log.debug(self.logger, 'SSO to instance %s, org_url=%s' % (instance, org_url))
        instances = filter(lambda i: i['id']==instance, self.instances)
        if len(instances)>0:
            if 'instanceAttributes' not in instances[0] or 'No Attributes' == instances[0]['instanceAttributes']:
                return False
            attributes = json.loads(instances[0]['instanceAttributes'])
            plans = self.get_plans()
            service_name = filter(lambda plan: 
                                  plan['id'] == instances[0]['planId'],
                                  plans)[0]['serviceName']
            if 'com.vmware.vchs.compute' != service_name:
                Log.debug(self.logger, 'cannot select instance of plan %s'
                          % service_name)
                return False
            session_uri = attributes['sessionUri']
            org_name = attributes['orgName']
            from urlparse import urlparse
            parsed_uri = urlparse(session_uri)
            region_fqdn = '{uri.scheme}://{uri.netloc}/'.format(uri=parsed_uri)
            headers = self._get_vcloud_headers()
            headers['Accept'] = 'application/xml;version=5.7'
            Log.debug(self.logger, 'SSO with region_fqdn=%s, session_uri=%s, org_name=%s, apiUrl=%s' % (region_fqdn, session_uri, org_name, instances[0]['apiUrl']))
            if org_url is None:
                org_url = instances[0]['apiUrl']
            Log.debug(self.logger, headers)
            self.response = Http.post(region_fqdn + 'api/sessions/vcloud/' + org_name,
                                     headers=headers, verify=self.verify, logger=self.logger)
            if self.response.status_code == requests.codes.ok:
                Log.debug(self.logger, 'ok: ' + self.response.content)
                Log.debug(self.logger, 'ok: ' + str(self.response.headers))
                vcloud_session = VCS(session_uri, self.username, org_name, instance, instances[0]['apiUrl'], org_url, version=self.version, verify=self.verify, log=self.log)
                token = self.response.headers['x-vcloud-authorization']
                result = vcloud_session.login(token=token)
                if result:
                    self.vcloud_session = vcloud_session
                    return True
                else:
                    return False
            else:
                Log.debug(self.logger, 'ko: ' + self.response.content)
                return False
        return False

    #subscription
    def get_vdc_references(self, serviceId):
        """
        Request a list of references to existing virtual data centers.

        :param serviceId: (str): The service instance identifier.
        :return: (list of ReferenceType): a list of :class:`<pyvcloud.schema.vcim.vchsType.VdcReferenceType` objects for the vdcs hosting the service.

        **service type:**  vchs

        """
        serviceReferences = filter(lambda serviceReference: serviceReference.get_serviceId() == serviceId, self.services.get_Service())
        if len(serviceReferences) == 0:
            return []
        self.response = Http.get(serviceReferences[0].get_href(), headers=self._get_vcloud_headers(), verify=self.verify, logger=self.logger)
        vdcs = vchsType.parseString(self.response.content, True)
        return vdcs.get_VdcRef()

    def get_vdc_reference(self, serviceId, vdcId):
        """
        Request a reference to a specific vdc context hosting a service.

        :param serviceId: (str): The service identifier for the service.
        :param vdcId: (str): The identifier for the virtual data center.
        :return: (ReferenceType) a :class:`pyvcloud.schema.vcim.vchsType.VdcReferenceType` object representing the vdc.

        **service type:**  vchs

        """
        vdcReferences = filter(lambda vdcRef: vdcRef.get_name() == vdcId, self.get_vdc_references(serviceId))
        if len(vdcReferences) == 0:
            return None
        return vdcReferences[0]

    #in subscription 1 org <-> 1 vdc
    def login_to_org(self, service, org_name):
        """
        Request to login into a specific organization.
        An organization is a unit of administration for a collection of users, groups, and computing resources.

        :param service: (str): The service identifer.
        :param org_name: (str):
        :return: (bool): True if the login was successful, False otherwise.

        **service type:** ondemand, subscription, vcd

        .. note:: for a subscription service,  1 org <-> 1 vdc

        """
        vdcReference = self.get_vdc_reference(service, org_name)
        if vdcReference:
            link = filter(lambda link: link.get_type() == "application/xml;class=vnd.vmware.vchs.vcloudsession", vdcReference.get_Link())[0]
            self.response = Http.post(link.get_href(), headers=self._get_vcloud_headers(), verify=self.verify, logger=self.logger)
            if self.response.status_code == requests.codes.created:
                vchs = vchsType.parseString(self.response.content, True)
                vdcLink = vchs.get_VdcLink()
                headers = {}
                headers[vdcLink.authorizationHeader] = vdcLink.authorizationToken
                headers["Accept"] = "application/*+xml;version=" + self.version
                self.response = Http.get(vdcLink.href, headers=headers, verify=self.verify, logger=self.logger)
                if self.response.status_code == requests.codes.ok:
                    self.vdc = vdcType.parseString(self.response.content, True)
                    self.org = self.vdc.name
                    org_url = filter(lambda link: link.get_type() == "application/vnd.vmware.vcloud.org+xml", self.vdc.get_Link())[0].href
                    vcloud_session = VCS(org_url, self.username, self.org, None, org_url, org_url, version=self.version, verify=self.verify, log=self.log)
                    if vcloud_session.login(password=None, token=vdcLink.authorizationToken):
                        self.vcloud_session = vcloud_session
                        return True
        return False

    #common
    def _get_vcloud_headers(self):
        headers = {}
        if self.service_type == VCA.VCA_SERVICE_TYPE_VCHS or self.service_type == 'subscription':
            headers["Accept"] = "application/xml;version=" + self.version
            headers["x-vchs-authorization"] = self.token
        elif self.service_type == VCA.VCA_SERVICE_TYPE_VCA or self.service_type == 'ondemand':
            headers["Authorization"] = "Bearer %s" % self.token
            headers["Accept"] = "application/json;version=%s" % self.version
        elif self.service_type == VCA.VCA_SERVICE_TYPE_STANDALONE or self.service_type == 'vcd':
            # headers["x-vcloud-authorization"] = self.token
            pass
        return headers

    def get_vdc_templates(self):
        pass

    def get_vdc(self, vdc_name):
        """
        Request a reference to a specific Virtual Data Center.

        A vdc is a logical construct that provides compute, network, and storage resources to an organization.
        Virtual machines can be created, stored, and operated within a vdc.
        A vdc Data centers also provides storage for virtual media.

        :param vdc_name: (str): The virtual data center name.
        :return: (VdcType) a :class:`.vcloud.vdcType.VdcType` object describing the vdc. (For example: subscription, ondemand)

        **service type:** ondemand, subscription, vcd

        """
        if self.vcloud_session and self.vcloud_session.organization:
            refs = filter(lambda ref: ref.name == vdc_name and ref.type_ == 'application/vnd.vmware.vcloud.vdc+xml', self.vcloud_session.organization.Link)
            if len(refs) == 1:
                self.response = Http.get(refs[0].href, headers=self.vcloud_session.get_vcloud_headers(), verify=self.verify, logger=self.logger)
                if self.response.status_code == requests.codes.ok:
                    # print self.response.content
                    return vdcType.parseString(self.response.content, True)

    def get_vdc_names(self):
        """
        Returns a list of Virtual Data Centers in the Organization.

        :param vdc_name: (str): The virtual data center name.
        :return: (list of str) list of vdc names
        
        **service type:** vca, vchs, standalon

        """
        vdcs = []
        if self.vcloud_session and self.vcloud_session.organization:
            refs = filter(lambda ref: ref.type_ == 'application/vnd.vmware.vcloud.vdc+xml',
                          self.vcloud_session.organization.Link)
            for ref in refs:
                vdcs.append(ref.name)
        return vdcs

    def get_vapp(self, vdc, vapp_name):
        """
        Request a reference to a specific vapp.

        A vApp is an application package containing 1 or more virtual machines and their required operating system.

        :param vdc: (VdcType): The virtual data center name.
        :param vapp_name: (str): The name of the requested vapp.
        :return: (VAPP): a :class:`pyvcloud.vapp.VAPP` object describing the vApp.

        **service type:** ondemand, subscription, vcd

        """
        refs = filter(lambda ref: ref.name == vapp_name and ref.type_ == 'application/vnd.vmware.vcloud.vApp+xml', vdc.ResourceEntities.ResourceEntity)
        if len(refs) == 1:
            self.response = Http.get(refs[0].href, headers=self.vcloud_session.get_vcloud_headers(), verify=self.verify, logger=self.logger)
            if self.response.status_code == requests.codes.ok:
                vapp = VAPP(vAppType.parseString(self.response.content, True), self.vcloud_session.get_vcloud_headers(), self.verify, self.log)
                return vapp


    def _create_instantiateVAppTemplateParams(self, name, template_href,
                                              vm_name, vm_href, deploy,
                                              power, vm_cpus=None,
                                              vm_memory=None):
        templateParams = vcloudType.InstantiateVAppTemplateParamsType()
        templateParams.set_name(name)
        templateParams.set_deploy(deploy)
        templateParams.set_powerOn(power)
        source = vcloudType.ReferenceType(href=template_href)
        templateParams.set_Source(source)
        templateParams.set_AllEULAsAccepted("true")


        if vm_name or vm_cpus or vm_memory:
            params = vcloudType.SourcedCompositionItemParamType()
            if ((self.version == "1.0") or (self.version == "1.5")
                    or (self.version == "5.1") or (self.version == "5.5")):
                message = 'Customization during instantiation is not ' +\
                          'supported in this version, use vapp methods ' +\
                          'to change vm name, cpu or memory'
                Log.error(self.logger, message)
                raise Exception(message)
            else:
                params.set_Source(vcloudType.ReferenceType(href=vm_href))
                templateParams.add_SourcedItem(params)
            if vm_name:
               gen_params = vcloudType.VmGeneralParamsType()
               gen_params.set_Name(vm_name)
               params.set_VmGeneralParams(gen_params)
            if vm_cpus or vm_memory:
                inst_param = vcloudType.InstantiationParamsType()
                hardware = vcloudType.VirtualHardwareSection_Type(id=None)
                hardware.original_tagname_ = "VirtualHardwareSection"
                hardware.set_Info(vAppType.cimString(valueOf_="Virtual hardware requirements"))
                inst_param.add_Section(hardware)
                params.set_InstantiationParams(inst_param)
                if vm_cpus:
                    cpudata = vAppType.RASD_Type()
                    cpudata.original_tagname_ = "ovf:Item"
                    cpudata.set_required(None)
                    cpudata.set_AllocationUnits(vAppType.cimString(valueOf_="hertz * 10^6"))
                    cpudata.set_Description(vAppType.cimString(valueOf_="Number of Virtual CPUs"))
                    cpudata.set_ElementName(vAppType.cimString(valueOf_="{0} virtual CPU(s)".format(vm_cpus)))
                    cpudata.set_InstanceID(vAppType.cimInt(valueOf_=1))
                    cpudata.set_ResourceType(3)
                    cpudata.set_VirtualQuantity(vAppType.cimInt(valueOf_=vm_cpus))
                    hardware.add_Item(cpudata)
                if vm_memory:
                    memorydata = vAppType.RASD_Type()
                    memorydata.original_tagname_ = "ovf:Item"
                    memorydata.set_required(None)
                    memorydata.set_AllocationUnits(vAppType.cimString(valueOf_="byte * 2^20"))
                    memorydata.set_Description(vAppType.cimString(valueOf_="Memory Size"))
                    memorydata.set_ElementName(vAppType.cimString(valueOf_="{0} MB of memory".format(vm_memory)))
                    memorydata.set_InstanceID(vAppType.cimInt(valueOf_=2))
                    memorydata.set_ResourceType(4)
                    memorydata.set_VirtualQuantity(vAppType.cimInt(valueOf_=vm_memory))
                    hardware.add_Item(memorydata)

        return templateParams

    def _get_vdc_templates(self):
        content_type = "application/vnd.vmware.admin.vdcTemplates+xml"
        link = filter(lambda link: link.get_type() == content_type, self.vcloud_session.get_Link())
        self.response = requests.get(link[0].get_href(), headers=self.vcloud_session.get_vcloud_headers(), verify=self.verify)
        if self.response.status_code == requests.codes.ok:
            return vdcTemplateListType.parseString(self.response.content, True)\

    def create_vdc(self, vdc_name):
        vdcTemplateList = self._get_vdc_templates()
        content_type = "application/vnd.vmware.admin.vdcTemplate+xml"
        vdcTemplate = filter(lambda link: link.get_type() == content_type, vdcTemplateList.get_VdcTemplate())
        source = vcloudType.ReferenceType(href=vdcTemplate[0].get_href())

        templateParams = vcloudType.InstantiateVAppTemplateParamsType()  # Too simple to add InstantiateVdcTemplateParamsType class
        templateParams.set_name(vdc_name)
        templateParams.set_Source(source)
        body = CommonUtils.convertPythonObjToStr(templateParams, name="InstantiateVdcTemplateParams",
                                                 namespacedef='xmlns="http://www.vmware.com/vcloud/v1.5"')
        content_type = "application/vnd.vmware.vcloud.instantiateVdcTemplateParams+xml"
        link = filter(lambda link: link.get_type() == content_type, self.vcloud_session.get_Link())
        self.response = requests.post(link[0].get_href(), headers=self.vcloud_session.get_vcloud_headers(), verify=self.verify, data=body)
        if self.response.status_code == requests.codes.accepted:
            task = taskType.parseString(self.response.content, True)
            return task

    def create_vapp(self, vdc_name, vapp_name, template_name, catalog_name,
                    network_name=None, network_mode='bridged', vm_name=None,
                    vm_cpus=None, vm_memory=None, deploy='false',
                    poweron='false'):
        """
        Create a new vApp in a virtual data center.

        A vApp is an application package containing 1 or more virtual machines and their required operating system.


        :param vdc_name: (str): The virtual data center name.
        :param vapp_name: (str): The name of the new vapp.
        :param template_name: (str): The name of a template from a catalog that will be used to create the vApp.
        :param catalog_name: (str): The name of the catalog that contains the named template.
        :param network_name: (str): The name of the network contained within the vApp.
        :param network_mode: (str): The mode for the network contained within the vApp.
        :param vm_name: (str, optional): The name of the Virtual Machine contained in the vApp.
        :param vm_cpus: (str, optional): The number of virtual CPUs assigned to the VM.
        :param vm_memory: (str, optional): The amount of memory assigned to the VM, specified in MB.
        :param deploy: (bool): True to deploy the vApp immediately after creation, False otherwise.
        :param poweron: (bool): True to poweron the vApp immediately after deployment, False otherwise.
        :return: (task): a :class:`pyvcloud.schema.vcd.v1_5.schemas.admin.vCloudEntities.TaskType`, a handle to the asynchronous process executing the request.

        **service type:**. ondemand, subscription, vcd

        .. note:: In this version of pyvcloud a maximum of 1 vm can be added to a vapp.

        """
        self.vdc = self.get_vdc(vdc_name)
        if not self.vcloud_session or not self.vcloud_session.organization or not self.vdc:
            #"Select an organization and datacenter first"
            return False
        if '' == vm_name: vm_name = None
        catalogs = filter(lambda link: catalog_name == link.get_name() and link.get_type() == "application/vnd.vmware.vcloud.catalog+xml",
                                 self.vcloud_session.organization.get_Link())
        if len(catalogs) == 1:
            self.response = Http.get(catalogs[0].get_href(), headers=self.vcloud_session.get_vcloud_headers(), verify=self.verify, logger=self.logger)
            if self.response.status_code == requests.codes.ok:
                catalog = catalogType.parseString(self.response.content, True)
                catalog_items = filter(lambda catalogItemRef: catalogItemRef.get_name() == template_name, catalog.get_CatalogItems().get_CatalogItem())
                if len(catalog_items) == 1:
                    self.response = Http.get(catalog_items[0].get_href(), headers=self.vcloud_session.get_vcloud_headers(), verify=self.verify, logger=self.logger)
                    # use ElementTree instead because none of the types inside resources (not even catalogItemType) is able to parse the response correctly
                    catalogItem = ET.fromstring(self.response.content)
                    entity = [child for child in catalogItem if child.get("type") == "application/vnd.vmware.vcloud.vAppTemplate+xml"][0]
                    vm_href = None
                    if vm_name:
                        self.response = Http.get(entity.get('href'), headers=self.vcloud_session.get_vcloud_headers(), verify=self.verify, logger=self.logger)
                        if self.response.status_code == requests.codes.ok:
                            vAppTemplate = ET.fromstring(self.response.content)
                            for vm in vAppTemplate.iter('{http://www.vmware.com/vcloud/v1.5}Vm'):
                                vm_href = vm.get('href')
                    template_params = self._create_instantiateVAppTemplateParams(
                        vapp_name, entity.get("href"), vm_name=vm_name,
                        vm_href=vm_href, vm_cpus=vm_cpus, vm_memory=vm_memory,
                        deploy=deploy, power=poweron)
                    if network_name:
                        pass
                    output = StringIO()
                    template_params.export(output,
                        0,
                        name_ = 'InstantiateVAppTemplateParams',
                        namespacedef_ = '''xmlns="http://www.vmware.com/vcloud/v1.5" xmlns:ovf="http://schemas.dmtf.org/ovf/envelope/1"
                                           xmlns:rasd="http://schemas.dmtf.org/wbem/wscim/1/cim-schema/2/CIM_ResourceAllocationSettingData"''',
                                           pretty_print = False)
                    body = '<?xml version="1.0" encoding="UTF-8"?>' + \
                            output.getvalue().replace('class:', 'rasd:')\
                                             .replace(' xmlns:vmw="http://www.vmware.com/vcloud/v1.5"', '')\
                                             .replace('vmw:', 'rasd:')\
                                             .replace('Info>', "ovf:Info>")
                    content_type = "application/vnd.vmware.vcloud.instantiateVAppTemplateParams+xml"
                    link = filter(lambda link: link.get_type() == content_type, self.vdc.get_Link())
                    self.response = Http.post(link[0].get_href(), headers=self.vcloud_session.get_vcloud_headers(), verify=self.verify, data=body, logger=self.logger)
                    if self.response.status_code == requests.codes.created:
                        vApp = vAppType.parseString(self.response.content, True)
                        task = vApp.get_Tasks().get_Task()[0]
                        return task
        return False

    def block_until_completed(self, task):
        """
        Wait on a task until it has completed.
        A task is an asynchronous process executing a request.
        The status of the task is checked at one second intervals until the task is completed.
        No timeout.

        :param task: (task): A :class:`pyvcloud.schema.vcd.v1_5.schemas.admin.vCloudEntities.TaskType`  object that represents a running task.
        :return: (bool) True if the task completed successfully, False if an error completed with an error.

        **service type:** ondemand, subscription, vcd

        """
        progress = task.get_Progress()
        status = task.get_status()
        rnd = 0
        while status != "success":
            if status == "error":
                error = task.get_Error()
                Log.error(self.logger, "task error, major=%s, minor=%s, message=%s" % (error.get_majorErrorCode(), error.get_minorErrorCode(), error.get_message()))
                return False
            else:
                # some task doesn't not report progress
                if progress:
                    pass
                else:
                    rnd += 1
                time.sleep(1)
                self.response = Http.get(task.get_href(), headers=self.vcloud_session.get_vcloud_headers(), verify=self.verify, logger=self.logger)
                if self.response.status_code == requests.codes.ok:
                    task = taskType.parseString(self.response.content, True)
                    progress = task.get_Progress()
                    status = task.get_status()
                else:
                    Log.error(self.logger, "can't get task")
                    return False
        return True

    def delete_vapp(self, vdc_name, vapp_name):
        """
        Delete a specific vApp.

        A vApp is an application package containing 1 or more virtual machines and their required operating system.
        The vApp is undeployed and removed.

        :param vdc_name: (str): The virtual data center name.
        :param vapp_name: (str): The name of the vapp to be deleted.
        :return: (bool) True if the vapp was successfully deleted, false if the vapp was not found.

        **service type:** ondemand, subscription, vcd

        """
        self.vdc = self.get_vdc(vdc_name)
        if not self.vcloud_session or not self.vcloud_session.organization or not self.vdc: return False
        vapp = self.get_vapp(self.vdc, vapp_name)
        if not vapp: return False
        #undeploy and remove
        if vapp.me.deployed:
            task = vapp.undeploy()
            if task:
                self.block_until_completed(task)
            else:
                Log.debug(self.logger, "vapp.undeploy() didn't return a task")
                return False
        vapp = self.get_vapp(self.vdc, vapp_name)
        if vapp: return vapp.delete()
        Log.debug(self.logger, "no vApp")


    def get_catalogs(self):
        """
        Request a list of the available Public and Organization catalogs in the vdc.

        A catalog contains one or more vApp templates and media images.

        :return: (list of CatalogType) a list of :class:`pyvcloud.schema.vcd.v1_5.schemas.vcloud.catalogType.CatalogType` objects that describe the available catalogs.

        Each CatalogType contains a single :class:`.catalogType.CatalogItemsType` \n
        which contains a list of :class:`.vcloud.catalogType.ReferenceType` objects.
        use get_name() on a CatalogType to retrieve the catalog name.
        use get_name() on ReferenceType to retrieve the catalog item name.

        **service type:** ondemand, subscription, vcd

        """
        self.vcloud_session.login(token=self.vcloud_session.token)
        links = filter(lambda link: link.get_type() == "application/vnd.vmware.vcloud.catalog+xml", self.vcloud_session.organization.Link)
        catalogs = []
        for link in links:
            self.response = Http.get(link.get_href(), headers=self.vcloud_session.get_vcloud_headers(), verify=self.verify, logger=self.logger)
            if self.response.status_code == requests.codes.ok:
                catalogs.append(catalogType.parseString(self.response.content, True))
        return catalogs


    def create_catalog(self, catalog_name, description):
        """
        Create a new catalog.

        A catalog is a container for one or more vApp templates and media images.

        :param catalog_name: (str): The name of the new catalog.
        :param description: (str): A description for the new catalog.
        :return: (TaskType) a :class:`pyvcloud.schema.vcd.v1_5.schemas.admin.vCloudEntities.TaskType` object that can be used to monitor the creation of the catalog.

        **service type:** ondemand, subscription, vcd

        """
        refs = filter(lambda ref: ref.rel == 'add' and ref.type_ == 'application/vnd.vmware.admin.catalog+xml',
                             self.vcloud_session.organization.Link)
        if len(refs) == 1:
            data = """<?xml version="1.0" encoding="UTF-8"?>
            <AdminCatalog xmlns="http://www.vmware.com/vcloud/v1.5" name="%s">
            <Description>%s</Description>
            </AdminCatalog>
            """ % (catalog_name, description)
            self.response = Http.post(refs[0].href, headers=self.vcloud_session.get_vcloud_headers(), verify=self.verify, data=data, logger=self.logger)
            if self.response.status_code == requests.codes.created:
                task = vCloudEntities.parseString(self.response.content, True)
                return task.get_Tasks().get_Task()[0]


    def delete_catalog(self, catalog_name):
        """
        Delete a specific catalog.

        A catalog is a container for one or more vApp templates and media images.

        :param catalog_name: (str): The name of the catalog to delete.
        :return: (bool) True if the catalog was successfully deleted, false if the vapp was not deleted (or found).

        **service type:**. ondemand, subscription, vcd

        """
        admin_url = None
        if not self.vcloud_session or not self.vcloud_session.organization: return False
        if 'ondemand' == self.service_type:
            refs = filter(lambda ref: ref.type_ == 'application/vnd.vmware.admin.organization+xml',
                                 self.vcloud_session.organization.Link)
            if len(refs) == 1:
                admin_url = refs[0].href
        else:
            refs = filter(lambda ref: ref.type_ == 'application/vnd.vmware.admin.catalog+xml',
                                 self.vcloud_session.organization.Link)
            if len(refs) == 1:
                admin_url = refs[0].href[:refs[0].href.rindex('/')]
        if admin_url:
            self.response = Http.get(admin_url, headers=self.vcloud_session.get_vcloud_headers(), verify=self.verify, logger=self.logger)
            if self.response.status_code == requests.codes.ok:
                adminOrg = vCloudEntities.parseString(self.response.content, True)
                if adminOrg and adminOrg.Catalogs and adminOrg.Catalogs.CatalogReference:
                    catRefs = filter(lambda ref: ref.name == catalog_name and ref.type_ == 'application/vnd.vmware.admin.catalog+xml',
                                            adminOrg.Catalogs.CatalogReference)
                    if len(catRefs) == 1:
                        self.response = Http.delete(catRefs[0].href, headers=self.vcloud_session.get_vcloud_headers(), verify=self.verify, logger=self.logger)
                        if self.response.status_code == requests.codes.no_content:
                            return True
        return False


    def upload_media(self, catalog_name, item_name, media_file_name, description='', display_progress=False):
        """
        Uploads a media file (ISO) to a vCloud catalog

        :param catalog_name: (str): The name of the catalog to upload the media.
        :param item_name: (str): The name of the media file in the catalog.
        :param media_file_name: (str): The name of the local media file to upload.
        :return: (bool) True if the media file was successfully uploaded, false otherwise.

        **service type:** ondemand, subscription, vcd

        """
        assert os.path.isfile(media_file_name)
        statinfo = os.stat(media_file_name)
        assert statinfo.st_size
        for catalog in self.get_catalogs():
            if catalog_name != catalog.name:
                continue
            link = filter(lambda link: link.get_type() == "application/vnd.vmware.vcloud.media+xml" and link.get_rel() == 'add', catalog.get_Link())
            assert len(link) == 1
            Log.debug(self.logger, link[0].get_href())
            data = """
            <Media
               xmlns="http://www.vmware.com/vcloud/v1.5"
               name="%s"
               size="%s"
               imageType="iso">
               <Description>%s</Description>
            </Media>
            """ % (item_name, statinfo.st_size, description)
            self.response = Http.post(link[0].get_href(), headers=self.vcloud_session.get_vcloud_headers(),
                            data=data, verify=self.verify, logger=self.logger)
            if self.response.status_code == requests.codes.created:
                catalogItem = ET.fromstring(self.response.content)
                entity = [child for child in catalogItem if child.get("type") == "application/vnd.vmware.vcloud.media+xml"][0]
                href = entity.get('href')
                self.response = Http.get(href, headers=self.vcloud_session.get_vcloud_headers(), verify=self.verify, logger=self.logger)
                if self.response.status_code == requests.codes.ok:
                    media = mediaType.parseString(self.response.content, True)
                    link = filter(lambda link: link.get_rel() == 'upload:default', media.get_Files().get_File()[0].get_Link())[0]
                    progress_bar = None
                    if display_progress:
                        widgets = ['Uploading file: ', Percentage(), ' ', Bar(),
                                   ' ', ETA(), ' ', FileTransferSpeed()]
                        progress_bar = ProgressBar(widgets=widgets, maxval=statinfo.st_size).start()
                    f = open(media_file_name, 'rb')
                    bytes_transferred = 0
                    chunk_bytes = 1024*1024
                    while bytes_transferred < statinfo.st_size:
                        my_bytes = f.read(chunk_bytes)
                        if len(my_bytes) <= chunk_bytes:
                            headers = self.vcloud_session.get_vcloud_headers()
                            headers['Content-Range'] = 'bytes %s-%s/%s' % (bytes_transferred, len(my_bytes)-1, statinfo.st_size)
                            headers['Content-Length'] = str(len(my_bytes))
                            self.response = Http.put(link.get_href(), headers=headers,
                                            data=my_bytes, verify=self.verify, logger=None)
                            if self.response.status_code == requests.codes.ok:
                                bytes_transferred += len(my_bytes)
                                if display_progress:
                                    progress_bar.update(bytes_transferred)
                                Log.debug(self.logger, 'transferred %s of %s bytes' % (str(bytes_transferred), str(statinfo.st_size)))
                            else:
                                Log.debug(self.logger, 'file upload failed with error: [%s] %s' % (self.response.status_code, self.response.content))
                                return False
                    f.close()
                    if display_progress:
                        progress_bar.finish()
                    return True
        return False


    def delete_catalog_item(self, catalog_name, item_name):
        """
        Request the deletion of an item from a catalog.
        An item is a vApp template and media image stored in a catalog.

        :param catalog_name: (str): The name of the catalog to delete.
        :param item_name: (str): The name of the catalog item to delete.
        :return: (bool) True if the catalog item was successfully deleted, false if the vapp was not deleted (or found).

        **service type:** ondemand, subscription, vcd

        """
        for catalog in self.get_catalogs():
            if catalog_name != catalog.name:
                continue
            if catalog.CatalogItems and catalog.CatalogItems.CatalogItem:
                for item in catalog.CatalogItems.CatalogItem:
                    if item_name == item.name:
                        self.response = Http.delete(item.href, headers=self.vcloud_session.get_vcloud_headers(), verify=self.verify, logger=self.logger)
                        if self.response.status_code == requests.codes.no_content:
                            return True
        return False


    def get_gateways(self, vdc_name):
        """
        Request a list of the Gateways within a Virtual Data Center.

        :param vdc_name: (str): The virtual data center name.
        :return: (list of Gateway)  A list of :class:`.pyvcloud.gateway.Gateway` objects describing the available gateways.

        **service type:** ondemand, subscription, vcd

        """
        gateways = []
        vdc = self.get_vdc(vdc_name)
        if not vdc: return gateways
        link = filter(lambda link: link.get_rel() == "edgeGateways", vdc.get_Link())
        self.response = Http.get(link[0].get_href(), headers=self.vcloud_session.get_vcloud_headers(), verify=self.verify, logger=self.logger)
        if self.response.status_code == requests.codes.ok:
            queryResultRecords = queryRecordViewType.parseString(self.response.content, True)
            if queryResultRecords.get_Record():
                for edgeGatewayRecord in queryResultRecords.get_Record():
                    self.response = Http.get(edgeGatewayRecord.get_href(), headers=self.vcloud_session.get_vcloud_headers(), verify=self.verify, logger=self.logger)
                    if self.response.status_code == requests.codes.ok:
                        gateway = Gateway(networkType.parseString(self.response.content, True), headers=self.vcloud_session.get_vcloud_headers(), verify=self.verify, busy=edgeGatewayRecord.isBusy, log=self.log)
                        gateways.append(gateway)
        return gateways


    def get_gateway(self, vdc_name, gateway_name):
        """
        Request the details of a specific Gateway Appliance within a Virtual Data Center.

        :param vdc_name: (str): The virtual data center name.
        :param gateway_name: (str): The requested gateway name.
        :return: (Gateway)  A :class:`.pyvcloud.gateway.Gateway` object describing the requested gateway.

        **service type:** ondemand, subscription, vcd

        """
        gateway = None
        vdc = self.get_vdc(vdc_name)
        if not vdc: return gateway
        link = filter(lambda link: link.get_rel() == "edgeGateways", vdc.get_Link())
        self.response = Http.get(link[0].get_href(), headers=self.vcloud_session.get_vcloud_headers(), verify=self.verify, logger=self.logger)
        if self.response.status_code == requests.codes.ok:
            queryResultRecords = queryRecordViewType.parseString(self.response.content, True)
            if queryResultRecords.get_Record():
                for edgeGatewayRecord in queryResultRecords.get_Record():
                    if edgeGatewayRecord.get_name() == gateway_name:
                        self.response = Http.get(edgeGatewayRecord.get_href(), headers=self.vcloud_session.get_vcloud_headers(), verify=self.verify, logger=self.logger)
                        if self.response.status_code == requests.codes.ok:
                            gateway = Gateway(networkType.parseString(self.response.content, True), headers=self.vcloud_session.get_vcloud_headers(), verify=self.verify, busy=edgeGatewayRecord.isBusy, log=self.log)
                            break
        return gateway

    def get_networks(self, vdc_name):
        """
        Request a list of the Networks within a Virtual Data Center.

        :param vdc_name: (str): The virtual data center name.
        :return: (list of OrgVdcNetworkType)  A list of :class:`pyvcloud.schema.vcd.v1_5.schemas.vcloud.networkType.OrgVdcNetworkType` objects describing the available networks.

        **service type:** ondemand, subscription, vcd

        """
        result = []
        vdc = self.get_vdc(vdc_name)
        if not vdc: return result
        networks = vdc.get_AvailableNetworks().get_Network()
        for n in networks:
            self.response = Http.get(n.get_href(), headers=self.vcloud_session.get_vcloud_headers(), verify=self.verify, logger=self.logger)
            if self.response.status_code == requests.codes.ok:
                network = networkType.parseString(self.response.content, True)
                result.append(network)
        return result

    def get_network(self, vdc_name, network_name):
        """
        Request the details of a specific Network within a Virtual Data Center.

        :param vdc_name: (str): The virtual data center name.
        :param network_name: (str): The name of the requested network.
        :return: (OrgVdcNetworkType)  An :class:`pyvcloud.schema.vcd.v1_5.schemas.vcloud.networkType.OrgVdcNetworkType` object describing the requested network.

        **service type:** ondemand, subscription, vcd

        """
        result = None
        networks = self.get_networks(vdc_name)
        for network in networks:
            if network.get_name() == network_name:
                result = network
        return result

    def parsexml_(self, string_to_parse):
        doc = ET.fromstring(string_to_parse)
        return doc

    def get_media(self, catalog_name, media_name):
        """
        Request a media resource from a catalog.

        :param catalog_name: (str): The name of the catalog containing the media.
        :param media_name: (str): The name of the requested media.
        :return: (dict of str,str)  An dictionary describing the requested media.
                                    Dictionary keys in include a 'name' key with a value containing the media name.
                                    A 'href' key with a value containing a https url to the media.
                                    And a 'type' key with a value indicating the type of media.

        **service type:** ondemand, subscription, vcd

        """
        refs = filter(lambda ref: ref.name == catalog_name and ref.type_ == 'application/vnd.vmware.vcloud.catalog+xml', self.vcloud_session.organization.Link)
        if len(refs) == 1:
            self.response = Http.get(refs[0].get_href(), headers=self.vcloud_session.get_vcloud_headers(), verify=self.verify, logger=self.logger)
            if self.response.status_code == requests.codes.ok:
                catalog = catalogType.parseString(self.response.content, True)
                catalog_items = filter(lambda catalogItemRef: catalogItemRef.get_name() == media_name, catalog.get_CatalogItems().get_CatalogItem())
                if len(catalog_items) == 1:
                    self.response = Http.get(catalog_items[0].get_href(), headers=self.vcloud_session.get_vcloud_headers(), verify=self.verify, logger=self.logger)
                    # print self.response.content
                    if self.response.status_code == requests.codes.ok:
                        doc = self.parsexml_(self.response.content)
                        for element in doc._children:
                            if element.tag == '{http://www.vmware.com/vcloud/v1.5}Entity':
                                return element.attrib

# TODO: DELETE https://vchs.vmware.com/api/vchs/session
    def logout(self):
        """
        Request to logout from  vCloud Air.

        :return:

        **service type:** ondemand, subscription, vcd

        """
        if self.service_type in [VCA.VCA_SERVICE_TYPE_STANDALONE, 'vcd']:
            pass
        elif self.service_type in [VCA.VCA_SERVICE_TYPE_VCHS, 'subscription']:
            pass
        elif self.service_type in [VCA.VCA_SERVICE_TYPE_VCA, 'ondemand']:
            pass
        self.token = None
        self.vcloud_session = None

    def create_vdc_network(self, vdc_name, network_name, gateway_name, start_address,
                           end_address, gateway_ip, netmask,
                           dns1, dns2, dns_suffix):
        """
        Request the creation of an new network within a vdc.

        :param vdc_name: (str): The name of the virtual data center.
        :param network_name: (str): The name of the new network to be deleted.
        :param gateway_name: (str): The name of an existing edge Gateway appliance that will manage the virtual network.
        :param start_address: (str): The first ip address in a range of addresses for the network.
        :param end_address: (str): The last ip address in a range of addresses for the network.
        :return: (tuple of (bool, task or str))  Two values are returned, a bool success indicator and a \
                 :class:`pyvcloud.schema.vcd.v1_5.schemas.admin.vCloudEntities.TaskType`  object if the bool value was True or a \
                 str message indicating the reason for failure if the bool value was False.

        **service type:** ondemand, subscription, vcd

        """
        vdc = self.get_vdc(vdc_name)
        gateway = ReferenceType(href=self.get_gateway(vdc_name, gateway_name).me.href)
        gateway.original_tagname_ = "EdgeGateway"

        iprange = IpRangeType(StartAddress=start_address,
                              EndAddress=end_address)
        ipranges = IpRangesType(IpRange=[iprange])
        ipscope = IpScopeType(IsInherited=False,
                              Gateway=gateway_ip,
                              Netmask=netmask,
                              Dns1=dns1,
                              Dns2=dns2,
                              DnsSuffix=dns_suffix,
                              IpRanges=ipranges)
        ipscopes = IpScopesType(IpScope=[ipscope])

        configuration = NetworkConfigurationType(IpScopes=ipscopes,
                                                 FenceMode="natRouted")
        net = OrgVdcNetworkType(name=network_name, Description="Network created by pyvcloud",
                                EdgeGateway=gateway, Configuration=configuration,
                                IsShared=False)
        namespacedef = 'xmlns="http://www.vmware.com/vcloud/v1.5"'
        content_type = "application/vnd.vmware.vcloud.orgVdcNetwork+xml"
        body = '<?xml version="1.0" encoding="UTF-8"?>{0}'.format(
            CommonUtils.convertPythonObjToStr(net, name='OrgVdcNetwork',
                                              namespacedef=namespacedef))
        postlink = filter(lambda link: link.get_type() == content_type,
                          vdc.get_Link())[0].href
        headers = self.vcloud_session.get_vcloud_headers()
        headers["Content-Type"] = content_type
        self.response = Http.post(postlink, data=body, headers=headers, verify=self.verify, logger=self.logger)
        if self.response.status_code == requests.codes.created:
            network = networkType.parseString(self.response.content, True)
            task = network.get_Tasks().get_Task()[0]
            return (True, task)
        else:
            return (False, self.response.content)

    def delete_vdc_network(self, vdc_name, network_name):
        """
        Request the deletion of an existing network within a vdc.

        :param vdc_name: (str): The name of the virtual data center.
        :param network_name: (str): The name of the new network to be deleted.
        :return: (tuple of (bool, task or str))  Two values are returned, a bool success indicator and a \
                 :class:`pyvcloud.schema.vcd.v1_5.schemas.admin.vCloudEntities.TaskType`  object if the bool value was True or a \
                 str message indicating the reason for failure if the bool value was False.

        **service type:** ondemand, subscription, vcd

        """
        netref = self.get_admin_network_href(vdc_name, network_name)
        if netref is None:
            return (False, 'network not found')
        self.response = Http.delete(netref, headers=self.vcloud_session.get_vcloud_headers(), verify=self.verify, logger=self.logger)
        if self.response.status_code == requests.codes.accepted:
            task = taskType.parseString(self.response.content, True)
            return (True, task)
        else:
            return (False, self.response.content)

    def get_admin_network_href(self, vdc_name, network_name):
        vdc = self.get_vdc(vdc_name)
        link = filter(lambda link: link.get_rel() == "orgVdcNetworks",
                      vdc.get_Link())
        self.response = Http.get(link[0].get_href(), headers=self.vcloud_session.get_vcloud_headers(), verify=self.verify, logger=self.logger)
        queryResultRecords = queryRecordViewType.parseString(self.response.content, True)
        if self.response.status_code == requests.codes.ok:
            for record in queryResultRecords.get_Record():
                if record.name == network_name:
                    return record.href

    def get_score_service(self, score_service_url):
        if self.vcloud_session is None or self.vcloud_session.token is None:
            Log.error(self.logger, "self.vcloud_session is None")
            return None
        return Score(score_service_url, self.vcloud_session.org_url, self.vcloud_session.token, self.version, self.verify, self.log)

    def get_diskRefs(self, vdc):
        """
        Request a list of references to disk volumes in a vdc.

        :param vdc: (str): The name of the virtual data center.
        :return: (list of ResourceReferenceType)  A list of
                 :class:`pyvcloud.schema.vcd.v1_5.schemas.vcloud.vdcType.ResourceReferenceType` objects.
        Use   get_name(), get_type() and get_href() methods on each list entry to return disk details.

        **service type:** ondemand, subscription, vcd

        """
        resourceEntities = vdc.get_ResourceEntities().get_ResourceEntity()
        return [resourceEntity for resourceEntity in resourceEntities
                    if resourceEntity.get_type() == "application/vnd.vmware.vcloud.disk+xml"]

    def _parse_disk(self, content):
        diskDesc = diskType.parseString(content, True)
        disk = DiskType()
        ids = diskDesc.anyAttributes_.get('id').split(':')
        disk.set_id(ids[3])
        disk.set_name(diskDesc.anyAttributes_.get('name'))
        disk.set_size(diskDesc.anyAttributes_.get('size'))
        disk.set_busType(diskDesc.anyAttributes_.get('busType'))
        disk.set_busSubType(diskDesc.anyAttributes_.get('busSubType'))
        disk.set_status(diskDesc.anyAttributes_.get('status'))
        xml = ET.fromstring(content)
        for child in xml:
            if '{http://www.vmware.com/vcloud/v1.5}Owner' == child.tag:
                for grandchild in child:
                    owner = OwnerType()
                    owner.set_User(grandchild.attrib['name'])
                    disk.set_Owner(owner)
            if '{http://www.vmware.com/vcloud/v1.5}StorageProfile' == child.tag:
                storageProfile = VdcStorageProfileType()
                storageProfile.set_name(child.attrib['name'])
                disk.set_StorageProfile(storageProfile)
            if '{http://www.vmware.com/vcloud/v1.5}Tasks' == child.tag:
                task = taskType.parseString(ET.tostring(child.getchildren()[0]), True)
                disk.set_Tasks([task])
        return disk

    def get_disks(self, vdc_name):
        """
        Request a list of disks attached to a vdc.

        :param vdc_name: (str): The name of a virtual data center.
        :return: (list of tuples of (DiskType, list of str)):  An list of tuples. \
                  Each tuple contains a :class:`pyvcloud.schema.vcd.v1_5.schemas.vcloud.diskType.DiskType` object and a list of vms utilizing the disk.

        **service type:** ondemand, subscription, vcd

        """
        vdc = self.get_vdc(vdc_name)
        links = self.get_diskRefs(vdc)
        disks = []
        for link in links:
            response = Http.get(link.get_href(), headers = self.vcloud_session.get_vcloud_headers(), verify=self.verify, logger=self.logger)
            disk = self._parse_disk(response.content)
            vms = []
            content_type = "application/vnd.vmware.vcloud.vms+xml"
            response = Http.get(link.get_href()+'/attachedVms', headers=self.vcloud_session.get_vcloud_headers(), verify=self.verify, logger=self.logger)
            # print response.content
            listofvms = vmsType.parseString(response.content, True)
            for vmReference in listofvms.get_VmReference():
                vms.append(vmReference)
            disks.append([disk, vms])
        return disks

    def add_disk(self, vdc_name, name, size):
        """
        Request the creation of an indepdent disk (not attached to a vApp).

        :param vdc_name: (str): The name of the virtual data center.
        :param name: (str): The name of the new disk.
        :param size: (str): The size of the new disk in MB.
        :return: (tuple(bool, DiskType))  Two values are returned, a bool success indicator and a :class:`pyvcloud.schema.vcd.v1_5.schemas.vcloud.diskType.DiskType` object describing the disk resource.

        **service type:** ondemand, subscription, vcd

        """
        data = """
                <vcloud:DiskCreateParams xmlns:vcloud="http://www.vmware.com/vcloud/v1.5">
                    <vcloud:Disk name="%s" size="%s"/>
                </vcloud:DiskCreateParams>
            """ % (name, size)
        vdc = self.get_vdc(vdc_name)
        content_type = "application/vnd.vmware.vcloud.diskCreateParams+xml"
        link = filter(lambda link: link.get_type() == content_type, vdc.get_Link())
        self.response = Http.post(link[0].get_href(), data=data, headers=self.vcloud_session.get_vcloud_headers(), verify=self.verify, logger=self.logger)
        if self.response.status_code == requests.codes.created:
            disk = self._parse_disk(self.response.content)
            return(True, disk)
        else:
            return(False, self.response.content)

    def delete_disk(self, vdc_name, name, id=None):
        """
        Request the deletion of an existing disk within a vdc.

        :param vdc_name: (str): The name of the virtual data center.
        :param name: (str): The name of the new disk.
        :param id: (str, optional): The id of the disk resource.
        :return: (tuple(bool, TaskType))  Two values are returned, a bool success indicator and a \
                 :class:`pyvcloud.schema.vcd.v1_5.schemas.admin.vCloudEntities.TaskType`  object if the bool value was True or a \
                 str message indicating the reason for failure if the bool value was False.

        **service type:** ondemand, subscription, vcd

        """
        vdc = self.get_vdc(vdc_name)
        refs = self.get_diskRefs(vdc)
        link = []
        if id is not None:
            link = filter(lambda link: link.get_href().endswith('/'+id), refs)
        elif name is not None:
            link = filter(lambda link: link.get_name() == name, refs)
        if len(link) == 1:
            self.response = Http.delete(link[0].get_href(), headers=self.vcloud_session.get_vcloud_headers(), verify=self.verify, logger=self.logger)
            if self.response.status_code == requests.codes.accepted:
                task = taskType.parseString(self.response.content, True)
                return (True, task)
            else:
                return(False, self.response.content)
        elif len(link) == 0:
            return(False, 'disk not found')
        elif len(link) > 1:
            return(False, 'more than one disks found with that name, use the disk id')


    #https://us-texas-1-14.vchs.vmware.com/api/compute/api/task/d298aec0-2b43-4dc0-8978-d73d6b17a20e/action/cancel
    def cancel_task(self, task_url):
        self.response = Http.post(task_url + '/action/cancel', headers=self.vcloud_session.get_vcloud_headers(),
            verify=self.verify, logger=self.logger)
        if self.response.status_code == requests.codes.no_content:
            return True
        else:
            Log.error(self.logger, "can't cancel task")
<<<<<<< HEAD
            return False


    def get_status(self, code):
        return self.statuses[code+1]
=======
            return False
>>>>>>> 43c5c375
<|MERGE_RESOLUTION|>--- conflicted
+++ resolved
@@ -1394,12 +1394,8 @@
             return True
         else:
             Log.error(self.logger, "can't cancel task")
-<<<<<<< HEAD
             return False
 
 
     def get_status(self, code):
-        return self.statuses[code+1]
-=======
-            return False
->>>>>>> 43c5c375
+        return self.statuses[code+1]