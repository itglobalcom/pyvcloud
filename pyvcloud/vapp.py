# VMware vCloud Python SDK
# Copyright (c) 2014 VMware, Inc. All Rights Reserved.
#
# Licensed under the Apache License, Version 2.0 (the "License");
# you may not use this file except in compliance with the License.
# You may obtain a copy of the License at
#
#     http://www.apache.org/licenses/LICENSE-2.0
#
# Unless required by applicable law or agreed to in writing, software
# distributed under the License is distributed on an "AS IS" BASIS,
# WITHOUT WARRANTIES OR CONDITIONS OF ANY KIND, either express or implied.
# See the License for the specific language governing permissions and
# limitations under the License.

# coding: utf-8

import time
import requests
from StringIO import StringIO
from schema.vcd.v1_5.schemas.vcloud import vAppType, vdcType, queryRecordViewType, taskType, vcloudType
from schema.vcd.v1_5.schemas.vcloud.taskType import TaskType
from schema.vcd.v1_5.schemas.vcloud.vAppType import VAppType, NetworkConnectionSectionType
from iptools import ipv4, IpRange
from pyvcloud.helper import CommonUtils
from pyvcloud import _get_logger, Http, Log

VCLOUD_STATUS_MAP = {
    -1: "Could not be created",
    0: "Unresolved",
    1: "Resolved",
    2: "Deployed",
    3: "Suspended",
    4: "Powered on",
    5: "Waiting for user input",
    6: "Unknown state",
    7: "Unrecognized state",
    8: "Powered off",
    9: "Inconsistent state",
    10: "Children do not all have the same status",
    11: "Upload initiated, OVF descriptor pending",
    12: "Upload initiated, copying contents",
    13: "Upload initiated , disk contents pending",
    14: "Upload has been quarantined",
    15: "Upload quarantine period has expired"
    }


class VAPP(object):

    def __init__(self, vApp, headers, verify, log=False):
        self.me = vApp
        self.headers = headers
        self.verify = verify
        self.response = None
        self.logger = _get_logger() if log else None

    @property
    def name(self):
        return self.me.get_name()

    def execute(self, operation, http, body=None, targetVM=None):
        """
        Execute an operation against a VM as an Asychronous Task.
       
        :param operation: (str): The command to execute
        :param http: (str): The http operation.
        :param body: (str, optional): a body for the http request
        :param targetVM: (str, optional): The name of the VM that will be the target of the request.
        :return: (TaskType or Bool) a :class:`pyvcloud.schema.vcd.v1_5.schemas.admin.vCloudEntities.TaskType` object that can be used to monitor the request. \n
                Or False if the request failed, error and debug level messages are logged.
     
        """
        vApp = targetVM if targetVM else self.me
        link = filter(lambda link: link.get_rel() == operation, vApp.get_Link())
        if not link:
            Log.error(self.logger, "link not found; rel=%s" % operation)
            Log.debug(self.logger, "vApp href=%s, name=%s" % (vApp.get_href(), vApp.get_name()))
            return False
        else:
            if http == "post":
                headers = self.headers
                if body and body.startswith('<DeployVAppParams '):
                    headers['Content-type'] = 'application/vnd.vmware.vcloud.deployVAppParams+xml'
                elif body and body.startswith('<UndeployVAppParams '):
                    headers['Content-type'] = 'application/vnd.vmware.vcloud.undeployVAppParams+xml'
                elif body and body.startswith('<CreateSnapshotParams '):
                    headers['Content-type'] = 'application/vnd.vmware.vcloud.createSnapshotParams+xml'
                self.response = Http.post(link[0].get_href(), data = body, headers=headers, verify=self.verify, logger=self.logger)
            elif http == "put":
                self.response = Http.put(link[0].get_href(), data = body, headers=self.headers, verify=self.verify, logger=self.logger)
            else:
                self.response = Http.delete(link[0].get_href(), headers=self.headers, verify=self.verify, logger=self.logger)
            if self.response.status_code == requests.codes.accepted:
                return taskType.parseString(self.response.content, True)
            else:
                Log.debug(self.logger, "failed; response status=%d, content=%s" % (self.response.status_code, self.response.text))
                return False

    def deploy(self, powerOn=True):
        """
        Deploy the vapp 

        :param powerOn: (bool, optional): Power on the vApp and its contained VMs after deployment.
        :return: (bool): True if the user was vApp was successfully deployed, False otherwise.
        
        **service type:**  subscription, ondemand, vcd

        """
        powerOnValue = 'true' if powerOn else 'false'
        deployVAppParams = vcloudType.DeployVAppParamsType()
        deployVAppParams.set_powerOn(powerOnValue)
        body = CommonUtils.convertPythonObjToStr(deployVAppParams, name = "DeployVAppParams",
                namespacedef = 'xmlns="http://www.vmware.com/vcloud/v1.5"')
        return self.execute("deploy", "post", body=body)

    def undeploy(self, action='powerOff'):
        """
        Undeploy the vapp 

        :param action: (bool, optional): Power on the vApp and its contained VMs after deployment.

                                       *  The valid values of action are 

                                       -  **powerOff** (Power off the VMs. This is the default action if
                                          this attribute is missing or empty),

                                       -  **suspend** (Suspend the VMs), shutdown (Shut down the VMs),

                                       -  **force** (Attempt to power off the VMs. Failures in undeploying the VM or associated networks
                                          are ignored. All references to the vApp and its VMs are removed from the database),

                                       -  **default** (Use the actions, order, and delay specified in the StartupSection).

        :returns: (bool): True if the user was vApp was successfully deployed, False otherwise.
        
        **Service type**:  subscription, ondemand, vcd

        """
        undeployVAppParams = vcloudType.UndeployVAppParamsType()

        undeployVAppParams.set_UndeployPowerAction(action)
        body = CommonUtils.convertPythonObjToStr(undeployVAppParams, name = "UndeployVAppParams",
                namespacedef = 'xmlns="http://www.vmware.com/vcloud/v1.5"')
        return self.execute("undeploy", "post", body=body)

    def reboot(self):
        """
        Reboot the vApp 
        :returns: (None) 
  
        """
        self.execute("power:reboot", "post")

    def poweron(self):
        """
        Power on the vApp 
        :returns: (None) 
        """
        return self.execute("power:powerOn", "post")

    def poweroff(self):
        """
        Power off the vApp
        :returns: (None)  
        """
        return self.execute("power:powerOff", "post")

    def shutdown(self):
        """
        Shutdown the vApp
        :returns: (None)  
        """
        return self.execute("power:shutdown", "post")

    def suspend(self):
        """
        Suspend the vApp
        :returns: (None) 
        """
        self.execute("power:suspend", "post")

    def reset(self):
        """
        Reset the vApp
        :returns: (None) 
        """
        self.execute("power:reset", "post")

    def delete(self):
        """
        Delete the vApp

        Note: The vApp must be undeployed and power it off before it is deleted.

        :returns: (None) 
        """
        return self.execute("remove", "delete")

<<<<<<< HEAD
    def create_snapshot(self, args):
        """
        Create a new snapshot of the vApp state.

        **(Not implemented)**
        """
        pass
        # createSnapshotParams = vcloudType.CreateSnapshotParamsType()
        # createSnapshotParams.set_name(args["--snapshot"])
        # createSnapshotParams.set_memory(args["--memory"])
        # createSnapshotParams.set_quiesce(args["--quiesce"])
        # body = ghf.convertPythonObjToStr(createSnapshotParams, name = "CreateSnapshotParams",
        #                                  namespacedef = 'xmlns="http://www.vmware.com/vcloud/v1.5"')
        # self.execute("snapshot:create", args["--blocking"], "can't be taken a snapshot", "post", args["--json"], body)

    def revert_snapshot(self, args):
        """
        Revert to an existing vApp snapshot. 

        **(Not implemented)**
        """
        pass
        # self.execute("snapshot:revertToCurrent", args["--blocking"], "can't be reverted to its current snapshot", "post", args["--json"])

    def delete_snapshot(self, args):
        """
        Delete an existing vApp snapshot. 

        **(Not implemented)**
        """
        pass
        # self.execute("snapshot:removeAll", args["--blocking"], "can't have its snapshot deleted", "post", args["--json"])
=======
    def create_snapshot(self):
        snapshot_name = '{}_snapshot_{}'.format(self.name, int(round(time.time() * 1000)))
        createSnapshotParams = vcloudType.CreateSnapshotParamsType()
        createSnapshotParams.set_name(snapshot_name)
        createSnapshotParams.set_Description(snapshot_name)
        body = CommonUtils.convertPythonObjToStr(createSnapshotParams, name="CreateSnapshotParams",
                                                 namespacedef='xmlns="http://www.vmware.com/vcloud/v1.5"')
        return self.execute("snapshot:create", "post", body)

    def revert_snapshot(self):
        return self.execute("snapshot:revertToCurrent", "post")

    def delete_snapshot(self):
        return self.execute("snapshot:removeAll", "post")
>>>>>>> f51a57dd

    @staticmethod
    def create_networkConfigSection(network_name, network_href, fence_mode):
        parentNetwork = vcloudType.ReferenceType(href=network_href, name=network_name)
        configuration = vcloudType.NetworkConfigurationType()
        configuration.set_ParentNetwork(parentNetwork)
        configuration.set_FenceMode(fence_mode)
        networkConfig = vcloudType.VAppNetworkConfigurationType()
        networkConfig.set_networkName(network_name)
        networkConfig.set_Configuration(configuration)
        info = vcloudType.Msg_Type()
        info.set_valueOf_("Configuration parameters for logical networks")
        networkConfigSection = vcloudType.NetworkConfigSectionType()
        networkConfigSection.add_NetworkConfig(networkConfig)
        networkConfigSection.set_Info(vAppType.cimString(valueOf_="Network config"))
        return networkConfigSection

    def connect_vms(self, network_name, connection_index,
                    connections_primary_index=None, ip_allocation_mode='DHCP',
                    mac_address=None, ip_address=None):
        """
        Attach a vm to a virtual network.

        something helpful.
       
        :param network_name: (str): The network name to connect the VM to.
        :param connection_index: (str): Virtual slot number associated with this NIC. First slot number is 0. 
        :param connections_primary_index: (str): Virtual slot number associated with the NIC that should be considered this \n
                  virtual machine's primary network connection. Defaults to slot 0. 
        :param ip_allocation_mode: (str, optional): IP address allocation mode for this connection.

                                 * One of:

                                  - POOL (A static IP address is allocated automatically from a pool of addresses.)

                                  - DHCP (The IP address is obtained from a DHCP service.)

                                  - MANUAL (The IP address is assigned manually in the IpAddress element.)

                                  - NONE (No IP addressing mode specified.) 

        :param mac_address: (str):    the MAC address associated with the NIC. 
        :param ip_address: (str):     the IP address assigned to this NIC. 
        :return: (TaskType) a :class:`pyvcloud.schema.vcd.v1_5.schemas.admin.vCloudEntities.TaskType` object that can be used to monitor the request.

        
        """
        children = self.me.get_Children()
        if children:
            vms = children.get_Vm()
            for vm in vms:
                new_connection = self._create_networkConnection(
                    network_name, connection_index, ip_allocation_mode,
                    mac_address, ip_address)
                networkConnectionSection = [section for section in vm.get_Section() if isinstance(section, NetworkConnectionSectionType)][0]
                self._modify_networkConnectionSection(
                    networkConnectionSection,
                    new_connection,
                    connections_primary_index)
                output = StringIO()
                networkConnectionSection.export(output,
                    0,
                    name_ = 'NetworkConnectionSection',
                    namespacedef_ = 'xmlns="http://www.vmware.com/vcloud/v1.5" xmlns:vmw="http://www.vmware.com/vcloud/v1.5" xmlns:ovf="http://schemas.dmtf.org/ovf/envelope/1"',
                    pretty_print = False)
                body=output.getvalue().replace("vmw:Info", "ovf:Info")
                self.response = Http.put(vm.get_href() + "/networkConnectionSection/", data=body, headers=self.headers, verify=self.verify, logger=self.logger)
                if self.response.status_code == requests.codes.accepted:
                    return taskType.parseString(self.response.content, True)

    def disconnect_vms(self, network_name):
        """
        Disconnect the vm from the vapp network. 

        **(Not implemented)**

        :param network_name: (string): The name of the vApp network.
        :return: (bool): True if the user was vApp was successfully deployed, False otherwise.
            
        """
        children = self.me.get_Children()
        if children:
            vms = children.get_Vm()
            for vm in vms:
                self.debug(self.logger, "child VM name=%s" % vm.get_Name())
                # new_connection = self._create_networkConnection(
                #     network_name, connection_index, ip_allocation_mode,
                #     mac_address, ip_address)
                # networkConnectionSection = [section for section in vm.get_Section() if isinstance(section, NetworkConnectionSectionType)][0]
                # self._modify_networkConnectionSection(
                #     networkConnectionSection,
                #     new_connection,
                #     connections_primary_index)
                # output = StringIO()
                # networkConnectionSection.export(output,
                #     0,
                #     name_ = 'NetworkConnectionSection',
                #     namespacedef_ = 'xmlns="http://www.vmware.com/vcloud/v1.5" xmlns:vmw="http://www.vmware.com/vcloud/v1.5" xmlns:ovf="http://schemas.dmtf.org/ovf/envelope/1"',
                #     pretty_print = False)
                # body=output.getvalue().replace("vmw:Info", "ovf:Info")
                # self.response = Http.put(vm.get_href() + "/networkConnectionSection/", data=body, headers=self.headers, verify=self.verify, logger=self.logger)
                # if self.response.status_code == requests.codes.accepted:
                #     return taskType.parseString(self.response.content, True)

    def connect_to_network(self, network_name, network_href, fence_mode='bridged'):
        """
        Connect the vApp to an existing virtual network in the VDC.
       
        :param network_name: (str): The name of the virtual network.
        :param network_href: (str): A uri that points to the network resource.
        :param fence_mode: (str, optional): 
        :return: (TaskType) a :class:`pyvcloud.schema.vcd.v1_5.schemas.admin.vCloudEntities.TaskType` object that can be used to monitor the request.
     
        """
        vApp_NetworkConfigSection = [section for section in self.me.get_Section() if section.__class__.__name__ == "NetworkConfigSectionType"][0]
        link = [link for link in vApp_NetworkConfigSection.get_Link() if link.get_type() == "application/vnd.vmware.vcloud.networkConfigSection+xml"][0]
        networkConfigSection = VAPP.create_networkConfigSection(network_name, network_href, fence_mode)
        for networkConfig in vApp_NetworkConfigSection.get_NetworkConfig():
            if networkConfig.get_networkName() == network_name:
                task = TaskType()
                task.set_status("success")
                task.set_Progress("100")
                return task
            networkConfigSection.add_NetworkConfig(networkConfig)
        output = StringIO()
        networkConfigSection.export(output,
            0,
            name_ = 'NetworkConfigSection',
            namespacedef_ = 'xmlns="http://www.vmware.com/vcloud/v1.5" xmlns:ovf="http://schemas.dmtf.org/ovf/envelope/1"',
            pretty_print = True)
        body = output.getvalue().\
            replace('Info msgid=""', "ovf:Info").replace("Info", "ovf:Info").replace(":vmw", "").replace("vmw:","")\
            .replace("RetainNetovf", "ovf").replace("ovf:InfoAcrossDeployments","RetainNetInfoAcrossDeployments")
        self.response = Http.put(link.get_href(), data=body, headers=self.headers, verify=self.verify, logger=self.logger)
        if self.response.status_code == requests.codes.accepted:
            return taskType.parseString(self.response.content, True)

    def disconnect_from_networks(self):
        """
        Disconnect the vApp from currently connected virtual networks.
       
        :return: (TaskType) a :class:`pyvcloud.schema.vcd.v1_5.schemas.admin.vCloudEntities.TaskType` object that can be used to monitor the request.

        """
        networkConfigSection = [section for section in self.me.get_Section() if section.__class__.__name__ == "NetworkConfigSectionType"][0]
        link = [link for link in networkConfigSection.get_Link() if link.get_type() == "application/vnd.vmware.vcloud.networkConfigSection+xml"][0]
        networkConfigSection.NetworkConfig[:] = []
        output = StringIO()
        networkConfigSection.export(output,
            0,
            name_ = 'NetworkConfigSection',
            namespacedef_ = 'xmlns="http://www.vmware.com/vcloud/v1.5" xmlns:ovf="http://schemas.dmtf.org/ovf/envelope/1"',
            pretty_print = False)
        body = output.getvalue().\
                replace("vmw:", "").replace('Info xmlns:vmw="http://www.vmware.com/vcloud/v1.5" msgid=""', "ovf:Info").\
                replace("/Info", "/ovf:Info")
        self.response = Http.put(link.get_href(), data=body, headers=self.headers, verify=self.verify, logger=self.logger)
        if self.response.status_code == requests.codes.accepted:
            return taskType.parseString(self.response.content, True)

    def disconnect_from_network(self, network_name):
        """
        Disconnect the vApp from an existing virtual network in the VDC.
       
        :param network_name: (str): The name of the virtual network.
        :return: (TaskType) a :class:`pyvcloud.schema.vcd.v1_5.schemas.admin.vCloudEntities.TaskType` object that can be used to monitor the request.
 
        """
 
        networkConfigSection = [section for section in self.me.get_Section() if section.__class__.__name__ == "NetworkConfigSectionType"][0]
        link = [link for link in networkConfigSection.get_Link() if link.get_type() == "application/vnd.vmware.vcloud.networkConfigSection+xml"][0]
        found = -1
        for index, networkConfig in enumerate(networkConfigSection.get_NetworkConfig()):
            if networkConfig.get_networkName() == network_name:
                found = index
        if found != -1:
            networkConfigSection.NetworkConfig.pop(found)
            output = StringIO()
            networkConfigSection.export(output,
                0,
                name_ = 'NetworkConfigSection',
                namespacedef_ = 'xmlns="http://www.vmware.com/vcloud/v1.5" xmlns:ovf="http://schemas.dmtf.org/ovf/envelope/1"',
                pretty_print = False)
            body = output.getvalue().\
                    replace("vmw:", "").replace('Info xmlns:vmw="http://www.vmware.com/vcloud/v1.5" msgid=""', "ovf:Info").\
                    replace("/Info", "/ovf:Info")
            self.response = Http.put(link.get_href(), data=body, headers=self.headers, verify=self.verify, logger=self.logger)
            if self.response.status_code == requests.codes.accepted:
                return taskType.parseString(self.response.content, True)

    def attach_disk_to_vm(self, vm_name, disk_ref):
        """
        Attach a disk volume to a VM.

        The volume must have been previously added to the VDC.
       
        :param vm_name: (str): The name of the vm that the disk will be attached to.
        :param disk_ref: (str): The url of a disk resource.
        :return: (TaskType) a :class:`pyvcloud.schema.vcd.v1_5.schemas.admin.vCloudEntities.TaskType` object that can be used to monitor the request.

        *Note:* A list of disk references for the vdc can be obtained using the VCA get_diskRefs() method
        """
        children = self.me.get_Children()
        if children:
            vms = [vm for vm in children.get_Vm() if vm.name == vm_name]
            if len(vms) ==1:
                body = """
                 <DiskAttachOrDetachParams xmlns="http://www.vmware.com/vcloud/v1.5">
                     <Disk type="application/vnd.vmware.vcloud.disk+xml"
                         href="%s" />
                 </DiskAttachOrDetachParams>
                """ % disk_ref.href
                return self.execute("disk:attach", "post", body=body, targetVM=vms[0])

    def detach_disk_from_vm(self, vm_name, disk_ref):
        """
        Detach a disk volume from a VM.

        The volume must have been previously attached to the VM.
       
        :param vm_name: (str): The name of the vm that the disk will be attached to.
        :param disk_ref: (str): The url of a disk resource.
        :return: (TaskType) a :class:`pyvcloud.schema.vcd.v1_5.schemas.admin.vCloudEntities.TaskType` object that can be used to monitor the request.

        *Note:* A list of disk references for the vdc can be obtained using the VCA get_diskRefs() method
        """
        children = self.me.get_Children()
        if children:
            vms = [vm for vm in children.get_Vm() if vm.name == vm_name]
            if len(vms) ==1:
                body = """
                 <DiskAttachOrDetachParams xmlns="http://www.vmware.com/vcloud/v1.5">
                     <Disk type="application/vnd.vmware.vcloud.disk+xml"
                         href="%s" />
                 </DiskAttachOrDetachParams>
                """ % disk_ref.href
                return self.execute("disk:detach", "post", body=body, targetVM=vms[0])



    def vm_media(self, vm_name, media, operation):
        """
        Return a list of details for a media device attached to the VM. 
        :param vm_name: (str): The name of the vm.
        :param media_name: (str): The name of the attached media.
  
        :return: (dict) a dictionary containing media details. \n
         Dictionary keys 'name','type','href'
        """
        children = self.me.get_Children()
        if children:
            vms = [vm for vm in children.get_Vm() if vm.name == vm_name]
            if len(vms) ==1:
                body = """
                 <MediaInsertOrEjectParams xmlns="http://www.vmware.com/vcloud/v1.5">
                     <Media
                       type="%s"
                       name="%s"
                       href="%s" />
                 </MediaInsertOrEjectParams>
                """ % (media.get('name'), media.get('id'), media.get('href'))
                return self.execute("media:%sMedia" % operation, "post", body=body, targetVM=vms[0])



    def customize_guest_os(self, vm_name, customization_script=None,
                           computer_name=None, admin_password=None,
                           reset_password_required=False):
        """
        Associate a customization script with a guest OS and execute the script.
        The VMware tools must be installed in the Guest OS.
       
        :param vm_name: (str): The name of the vm to be customized.
        :param customization_script: (str, Optional): The path to a file on the local file system containing the customization script.
        :param computer_name: (str, Optional): A new value for the the computer name. A default value for the template is used if a value is not set.
        :param admin_password: (str, Optional): A password value for the admin/root user. A password is autogenerated if a value is not supplied.
        :param reset_password_required: (bool): Force the user to reset the password on first login.  
        :return: (TaskType) a :class:`pyvcloud.schema.vcd.v1_5.schemas.admin.vCloudEntities.TaskType` object that can be used to monitor the request. \n
                            if the task cannot be created a debug level log message is generated detailing the reason.
     
        """
        children = self.me.get_Children()
        if children:
            vms = [vm for vm in children.get_Vm() if vm.name == vm_name]
            if len(vms) == 1:
                sections = vms[0].get_Section()
                customization_section = [section for section in sections
                         if (section.__class__.__name__ ==
                             "GuestCustomizationSectionType")
                         ][0]
                customization_section.set_Enabled(True)
                customization_section.set_ResetPasswordRequired(
                    reset_password_required)
                customization_section.set_AdminAutoLogonEnabled(False)
                customization_section.set_AdminAutoLogonCount(0)
                if customization_script:
                    customization_section.set_CustomizationScript(
                        customization_script)
                if computer_name:
                    customization_section.set_ComputerName(computer_name)
                if admin_password:
                    customization_section.set_AdminPasswordEnabled(True)
                    customization_section.set_AdminPasswordAuto(False)
                    customization_section.set_AdminPassword(admin_password)
                output = StringIO()
                customization_section.export(output,
                    0,
                    name_ = 'GuestCustomizationSection',
                    namespacedef_ = 'xmlns="http://www.vmware.com/vcloud/v1.5" xmlns:ovf="http://schemas.dmtf.org/ovf/envelope/1"',
                    pretty_print = False)
                body = output.getvalue().\
                    replace("vmw:", "").replace('Info xmlns:vmw="http://www.vmware.com/vcloud/v1.5" msgid=""', "ovf:Info").\
                    replace("/Info", "/ovf:Info")
                headers = self.headers
                headers['Content-type'] = 'application/vnd.vmware.vcloud.guestcustomizationsection+xml'
                self.response = Http.put(customization_section.Link[0].href, data=body, headers=headers, verify=self.verify, logger=self.logger)
                if self.response.status_code == requests.codes.accepted:
                    return taskType.parseString(self.response.content, True)
                else:
                    Log.debug(self.logger, "failed; response status=%d, content=%s" % (self.response.status_code, self.response.text))


    def force_customization(self, vm_name):
        """
        Force the guest OS customization script to be run for a specific vm in the vApp.
        A customization script must have been previously associated with the VM
        using the pyvcloud customize_guest_os method or using the vCD console
        The VMware tools must be installed in the Guest OS.
       
        :param vm_name: (str): The name of the vm to be customized.
        :return: (TaskType) a :class:`pyvcloud.schema.vcd.v1_5.schemas.admin.vCloudEntities.TaskType` object that can be used to monitor the request.b\n
                            if the task cannot be created a debug level log message is generated detailing the reason.
 
        """
        children = self.me.get_Children()
        if children:
            vms = [vm for vm in children.get_Vm() if vm.name == vm_name]
            if len(vms) == 1:
                sections = vms[0].get_Section()
                links = filter(lambda link: link.rel== "deploy", vms[0].Link)
                if len(links) == 1:
                    forceCustomizationValue = 'true'
                    deployVAppParams = vcloudType.DeployVAppParamsType()
                    deployVAppParams.set_powerOn('true')
                    deployVAppParams.set_deploymentLeaseSeconds(0)
                    deployVAppParams.set_forceCustomization('true')
                    body = CommonUtils.convertPythonObjToStr(deployVAppParams, name = "DeployVAppParams",
                            namespacedef = 'xmlns="http://www.vmware.com/vcloud/v1.5"')
                    headers = self.headers
                    headers['Content-type'] = 'application/vnd.vmware.vcloud.deployVAppParams+xml'
                    self.response = Http.post(links[0].href, data=body, headers=headers, verify=self.verify, logger=self.logger)
                    if self.response.status_code == requests.codes.accepted:
                        return taskType.parseString(self.response.content, True)
                    else:
                        Log.debug(self.logger, "response status=%d, content=%s" % (self.response.status_code, self.response.text))

    def get_vms_network_info(self):
        """
        List details of the networks associated with each of the vms in the vApp
       
        :return: (list) a list, one entry per vm, each vm entry contains a list, one entry per network, \n
         each network entry contains a dictionary of properties for the network. \n
         Dictionary keys 'network_name', 'ip', 'mac', 'is_connected', 'is_primary', 'allocation_mode' 
          
      
        """
        result = []
        vms = self._get_vms()
        for vm in vms:
            nw_connections = []
            sections = vm.get_Section()
            networkConnectionSection = filter(lambda section: section.__class__.__name__ == "NetworkConnectionSectionType", sections)[0]
            primary_index = networkConnectionSection.get_PrimaryNetworkConnectionIndex()
            connections = networkConnectionSection.get_NetworkConnection()
            for connection in connections:
                nw_connections.append(
                    {'network_name': connection.get_network(),
                     'ip': connection.get_IpAddress(),
                     'mac': connection.get_MACAddress(),
                     'is_connected': connection.get_IsConnected(),
                     'is_primary': connection.get_NetworkConnectionIndex() == primary_index,
                     'allocation_mode': connection.get_IpAddressAllocationMode()
                     })
            result.append(nw_connections)
        return result

    def customize_on_next_poweron(self):
        """
        Force the guest OS customization script to be run for the first VM in the vApp.
        A customization script must have been previously associated with the VM
        using the pyvcloud customize_guest_os method or using the vCD console
        The VMware tools must be installed in the Guest OS.
       
        :return: (bool) True if the request was accepted, False otherwise. If False an error level log message is generated.

        """
        vm = self._get_vms()[0]
        link = filter(lambda link: link.get_rel() == "customizeAtNextPowerOn",
                      vm.get_Link())
        if link:
            self.response = Http.post(link[0].get_href(), data=None,
                                      headers=self.headers, logger=self.logger)
            if self.response.status_code == requests.codes.no_content:
                return True

        Log.error(self.logger, "link not found")
        return False

    def get_vms_details(self):
        """
        Return a list the details for all VMs contained in the vApp. 
        
        :return: (list) a list, one entry per vm containing a (dict) of properties for the VM. \n
         Dictionary keys 'name','status','cpus','memory','memory_mb','os','owner','admin_password','reset_password_required'
        """

        result = []
        children = self.me.get_Children()
        if children:
            vms = children.get_Vm()
            for vm in vms:
                name = vm.get_name()
                status = VCLOUD_STATUS_MAP[vm.get_status()]
                owner = self.me.get_Owner().get_User().get_name()
                sections = vm.get_Section()
                virtualHardwareSection = filter(lambda section: section.__class__.__name__== "VirtualHardwareSection_Type", sections)[0]
                items = virtualHardwareSection.get_Item()
                cpu = filter(lambda item: item.get_Description().get_valueOf_() == "Number of Virtual CPUs", items)[0]
                cpu_capacity = int(cpu.get_ElementName().get_valueOf_().split(" virtual CPU(s)")[0])
                memory = filter(lambda item: item.get_Description().get_valueOf_() == "Memory Size", items)[0]
                memory_capacity_mb = int(memory.get_ElementName().get_valueOf_().split(" MB of memory")[0])
                memory_capacity = memory_capacity_mb / 1024
                operatingSystemSection = filter(lambda section: section.__class__.__name__== "OperatingSystemSection_Type", sections)[0]
                os = operatingSystemSection.get_Description().get_valueOf_()
                customization_section = filter(lambda section: section.__class__.__name__== "GuestCustomizationSectionType", sections)[0]
                result.append(
                    {'name': name,
                     'status': status,
                     'cpus': cpu_capacity,
                     'memory': memory_capacity,
                     'memory_mb': memory_capacity_mb,
                     'os': os,
                     'owner': owner,
                     'admin_password': customization_section.get_AdminPassword(),
                     'reset_password_required': customization_section.get_ResetPasswordRequired()
                     }
                )
        Log.debug(self.logger, "details of VMs: %s" % result)                        
        return result
        
    def modify_vm_memory(self, vm_name, new_size):
        """
        Modify the virtual Memory allocation for VM.
       
        :param vm_name: (str): The name of the vm to be customized.
        :param new_size: (int): The new memory allocation in MB.
        :return: (TaskType) a :class:`pyvcloud.schema.vcd.v1_5.schemas.admin.vCloudEntities.TaskType` object that can be used to monitor the request. \n
                            if the task cannot be created a debug level log message is generated detailing the reason.
     
        :raises: Exception: If the named VM cannot be located or another error occured.
        """
        children = self.me.get_Children()
        if children:
            vms = [vm for vm in children.get_Vm() if vm.name == vm_name]
            if len(vms) == 1:
                sections = vm.get_Section()                
                virtualHardwareSection = filter(lambda section: section.__class__.__name__== "VirtualHardwareSection_Type", sections)[0]                
                items = virtualHardwareSection.get_Item()
                memory = filter(lambda item: item.get_Description().get_valueOf_() == "Memory Size", items)[0]                
                href = memory.get_anyAttributes_().get('{http://www.vmware.com/vcloud/v1.5}href')
                en = memory.get_ElementName()
                en.set_valueOf_('%s MB of memory' % new_size)
                memory.set_ElementName(en)
                vq = memory.get_VirtualQuantity()
                vq.set_valueOf_(new_size)
                memory.set_VirtualQuantity(vq)
                weight = memory.get_Weight()
                weight.set_valueOf_(str(int(new_size)*10))
                memory.set_Weight(weight)
                memory_string = CommonUtils.convertPythonObjToStr(memory, 'Memory')
                Log.debug(self.logger, "memory: \n%s" % memory_string)
                output = StringIO()
                memory.export(output,
                    0,
                    name_ = 'Item',
                    namespacedef_ = 'xmlns="http://www.vmware.com/vcloud/v1.5" xmlns:ovf="http://schemas.dmtf.org/ovf/envelope/1" xmlns:rasd="http://schemas.dmtf.org/wbem/wscim/1/cim-schema/2/CIM_ResourceAllocationSettingData"',
                    pretty_print = True)
                body = output.getvalue().\
                    replace('Info msgid=""', "ovf:Info").replace("/Info", "/ovf:Info").\
                    replace("vmw:", "").replace("class:", "rasd:").replace("ResourceType", "rasd:ResourceType")
                headers = self.headers
                headers['Content-type'] = 'application/vnd.vmware.vcloud.rasdItem+xml'
                self.response = Http.put(href, data = body, headers=headers, verify=self.verify, logger=self.logger)
                if self.response.status_code == requests.codes.accepted:
                    return taskType.parseString(self.response.content, True)
                else:
                    raise Exception(self.response.status_code)
        raise Exception('can\'t find vm')
        
    def modify_vm_cpu(self, vm_name, cpus):
        """
        Modify the virtual CPU allocation for VM.
       
        :param vm_name: (str): The name of the vm to be customized.
        :param cpus: (int): The number of virtual CPUs allocated to the VM.
        :return: (TaskType) a :class:`pyvcloud.schema.vcd.v1_5.schemas.admin.vCloudEntities.TaskType` object that can be used to monitor the request. \n
                            if the task cannot be created a debug level log message is generated detailing the reason.
     
        :raises: Exception: If the named VM cannot be located or another error occured.
        """
        children = self.me.get_Children()
        if children:
            vms = [vm for vm in children.get_Vm() if vm.name == vm_name]
            if len(vms) == 1:
                sections = vm.get_Section()                
                virtualHardwareSection = filter(lambda section: section.__class__.__name__== "VirtualHardwareSection_Type", sections)[0]                
                items = virtualHardwareSection.get_Item()
                cpu = filter(lambda item: (item.get_anyAttributes_().get('{http://www.vmware.com/vcloud/v1.5}href') != None and item.get_anyAttributes_().get('{http://www.vmware.com/vcloud/v1.5}href').endswith('/virtualHardwareSection/cpu')), items)[0]
                href = cpu.get_anyAttributes_().get('{http://www.vmware.com/vcloud/v1.5}href')
                en = cpu.get_ElementName()
                en.set_valueOf_('%s virtual CPU(s)' % cpus)
                cpu.set_ElementName(en)
                vq = cpu.get_VirtualQuantity()
                vq.set_valueOf_(cpus)
                cpu.set_VirtualQuantity(vq)
                cpu_string = CommonUtils.convertPythonObjToStr(cpu, 'CPU')
                Log.debug(self.logger, "cpu: \n%s" % cpu_string)
                output = StringIO()
                cpu.export(output,
                    0,
                    name_ = 'Item',
                    namespacedef_ = 'xmlns="http://www.vmware.com/vcloud/v1.5" xmlns:ovf="http://schemas.dmtf.org/ovf/envelope/1" xmlns:rasd="http://schemas.dmtf.org/wbem/wscim/1/cim-schema/2/CIM_ResourceAllocationSettingData"',
                    pretty_print = True)
                body = output.getvalue().\
                    replace('Info msgid=""', "ovf:Info").replace("/Info", "/ovf:Info").\
                    replace("vmw:", "").replace("class:", "rasd:").replace("ResourceType", "rasd:ResourceType")
                Log.debug(self.logger, "cpu: \n%s" % body)
                headers = self.headers
                headers['Content-type'] = 'application/vnd.vmware.vcloud.rasdItem+xml'
                self.response = Http.put(href, data = body, headers=headers, verify=self.verify, logger=self.logger)
                if self.response.status_code == requests.codes.accepted:
                    return taskType.parseString(self.response.content, True)
                else:
                    raise Exception(self.response_status_code)
        raise Exception('can\'t find vm')

    def _get_vms(self):
        children = self.me.get_Children()
        if children:
            return children.get_Vm()
        else:
            return []

    def _modify_networkConnectionSection(self, section, new_connection,
                                         primary_index=None):

        #Need to add same interface more than once for a VM , so commenting out below lines

        # for networkConnection in section.get_NetworkConnection():
        #     if (networkConnection.get_network().lower() ==
        #         new_connection.get_network().lower()):
        #         return (False,
        #                 "VApp {0} is already connected to org vdc network {1}"
        #                 .format(self.name, networkConnection.get_network()))

        section.add_NetworkConnection(new_connection)
        if section.get_Info() is None:
            info = vcloudType.Msg_Type()
            info.set_valueOf_("Network connection")
            section.set_Info(info)
        if primary_index is not None:
            section.set_PrimaryNetworkConnectionIndex(primary_index)

    def _create_networkConnection(self, network_name, index, ip_allocation_mode,
                                  mac_address=None, ip_address=None):
        networkConnection = vcloudType.NetworkConnectionType()
        networkConnection.set_network(network_name)
        networkConnection.set_NetworkConnectionIndex(index)
        networkConnection.set_IpAddressAllocationMode(ip_allocation_mode)
        networkConnection.set_IsConnected(True)
        if ip_address and ip_allocation_mode == 'MANUAL':
            networkConnection.set_IpAddress(ip_address)
        if mac_address:
            networkConnection.set_MACAddress(mac_address)
        return networkConnection<|MERGE_RESOLUTION|>--- conflicted
+++ resolved
@@ -104,8 +104,6 @@
         :param powerOn: (bool, optional): Power on the vApp and its contained VMs after deployment.
         :return: (bool): True if the user was vApp was successfully deployed, False otherwise.
         
-        **service type:**  subscription, ondemand, vcd
-
         """
         powerOnValue = 'true' if powerOn else 'false'
         deployVAppParams = vcloudType.DeployVAppParamsType()
@@ -134,8 +132,6 @@
 
         :returns: (bool): True if the user was vApp was successfully deployed, False otherwise.
         
-        **Service type**:  subscription, ondemand, vcd
-
         """
         undeployVAppParams = vcloudType.UndeployVAppParamsType()
 
@@ -197,41 +193,14 @@
         """
         return self.execute("remove", "delete")
 
-<<<<<<< HEAD
-    def create_snapshot(self, args):
+
+    def create_snapshot(self):
         """
         Create a new snapshot of the vApp state.
-
-        **(Not implemented)**
-        """
-        pass
-        # createSnapshotParams = vcloudType.CreateSnapshotParamsType()
-        # createSnapshotParams.set_name(args["--snapshot"])
-        # createSnapshotParams.set_memory(args["--memory"])
-        # createSnapshotParams.set_quiesce(args["--quiesce"])
-        # body = ghf.convertPythonObjToStr(createSnapshotParams, name = "CreateSnapshotParams",
-        #                                  namespacedef = 'xmlns="http://www.vmware.com/vcloud/v1.5"')
-        # self.execute("snapshot:create", args["--blocking"], "can't be taken a snapshot", "post", args["--json"], body)
-
-    def revert_snapshot(self, args):
-        """
-        Revert to an existing vApp snapshot. 
-
-        **(Not implemented)**
-        """
-        pass
-        # self.execute("snapshot:revertToCurrent", args["--blocking"], "can't be reverted to its current snapshot", "post", args["--json"])
-
-    def delete_snapshot(self, args):
-        """
-        Delete an existing vApp snapshot. 
-
-        **(Not implemented)**
-        """
-        pass
-        # self.execute("snapshot:removeAll", args["--blocking"], "can't have its snapshot deleted", "post", args["--json"])
-=======
-    def create_snapshot(self):
+       
+        :return: (TaskType) a :class:`pyvcloud.schema.vcd.v1_5.schemas.admin.vCloudEntities.TaskType` object that can be used to monitor the request.
+     
+        """
         snapshot_name = '{}_snapshot_{}'.format(self.name, int(round(time.time() * 1000)))
         createSnapshotParams = vcloudType.CreateSnapshotParamsType()
         createSnapshotParams.set_name(snapshot_name)
@@ -241,11 +210,22 @@
         return self.execute("snapshot:create", "post", body)
 
     def revert_snapshot(self):
+        """
+        Revert to a previous vApp snapshot.
+       
+        :return: (TaskType) a :class:`pyvcloud.schema.vcd.v1_5.schemas.admin.vCloudEntities.TaskType` object that can be used to monitor the request.
+     
+        """
         return self.execute("snapshot:revertToCurrent", "post")
 
     def delete_snapshot(self):
+        """
+        Delete an existing snapshot.
+       
+        :return: (TaskType) a :class:`pyvcloud.schema.vcd.v1_5.schemas.admin.vCloudEntities.TaskType` object that can be used to monitor the request.
+     
+        """
         return self.execute("snapshot:removeAll", "post")
->>>>>>> f51a57dd
 
     @staticmethod
     def create_networkConfigSection(network_name, network_href, fence_mode):
@@ -267,7 +247,7 @@
                     connections_primary_index=None, ip_allocation_mode='DHCP',
                     mac_address=None, ip_address=None):
         """
-        Attach a vm to a virtual network.
+        Attach vms to a virtual network.
 
         something helpful.
        
