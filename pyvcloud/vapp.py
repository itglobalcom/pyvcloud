--- conflicted
+++ resolved
@@ -657,12 +657,8 @@
             if self.response.status_code == requests.codes.accepted:
                 return taskType.parseString(self.response.content, True)
 
-<<<<<<< HEAD
-    def attach_disk_to_vm(self, vm_name, disk_ref):
-=======
 
     def attach_disk_to_vm(self, vm_name, disk_ref, bus_number=None, unit_number=None):
->>>>>>> 754f8cc9
         """
         Attach an independant disk volume to a VM.
 
@@ -683,10 +679,6 @@
                      <Disk type="application/vnd.vmware.vcloud.disk+xml"
                          href="%s" />
                 """ % disk_ref.href
-<<<<<<< HEAD
-                return self.execute(
-                    "disk:attach", "post", body=body, targetVM=vms[0])
-=======
                 if bus_number is not None and unit_number is not None:
                     body += """
                           <BusNumber>%s</BusNumber>
@@ -697,7 +689,6 @@
                 """
                 return self.execute("disk:attach", "post", body=body, targetVM=vms[0])
 
->>>>>>> 754f8cc9
 
     def detach_disk_from_vm(self, vm_name, disk_ref):
         """
